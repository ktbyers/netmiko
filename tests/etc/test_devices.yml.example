--- conflicted
+++ resolved
@@ -290,23 +290,22 @@
   username: TestUser
   password: TestPass
 
-<<<<<<< HEAD
 maipu:
   device_type: maipu
   ip: 129.255.27.1
   username: hxl
   password: test123
   secret: a
+
 maipu_telnet:
   device_type: maipu_telnet
   ip: 129.255.27.1
   username: hxl
   password: test123
   secret: a
-=======
+
 hillstone:
   device_type: hillstone_stoneos
   ip: 192.168.100.234
   username: hillstone
-  password: Hillstone
->>>>>>> 33b665c8
+  password: Hillstone