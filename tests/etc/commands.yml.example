--- conflicted
+++ resolved
@@ -561,13 +561,11 @@
   save_config_response: 'Configuration has been saved'
   config_mode_command: "conf"         # only use if needed
 
-<<<<<<< HEAD
 bintec_boss_telnet:
   version: "show rev"
   basic: "ifconfig 1000"
   extended_output: "show rev"
 
-=======
 digi_transport:
   version: "type version"
   basic: "type config.da0"
@@ -619,5 +617,4 @@
     - 'logging buffered severity 6'
     - 'no logging console'
     - 'logging buffered severity 3'
-  config_verification: "show run"
->>>>>>> 49ebf840
+  config_verification: "show run"