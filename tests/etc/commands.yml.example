--- conflicted
+++ resolved
@@ -311,14 +311,12 @@
   save_config_confirm: False
   save_config_response: 'OK'
 
-<<<<<<< HEAD
-adtran_os:
-  version: "show version"
-  basic: "show system-management-evc"
-  extended_output: "show version"
-=======
 sophos_sfos:
   version: "system diagnostics show version-info"
   basic: "system diagnostics utilities route lookup 172.16.16.16"
   extended_output: "system diagnostics show version-info"
->>>>>>> 362ffb4c
+
+adtran_os
+  version: "show version"
+  basic: "show system-management-evc"
+  extended_output: "show version"