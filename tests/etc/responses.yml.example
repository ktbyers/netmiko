---

cisco_ios:
  base_prompt: pynet-rtr1
  router_prompt : pynet-rtr1>
  enable_prompt: pynet-rtr1#
  interface_ip: 10.220.88.20
  version_banner: "Cisco IOS Software"
  multiple_line_output: "Configuration register is"
  file_check_cmd: "logging buffered 8880"
  save_config: 'OK'

juniper:
  base_prompt: pyclass@pynet-jnpr-srx1
  router_prompt: pyclass@pynet-jnpr-srx1>
  enable_prompt: pyclass@pynet-jnpr-srx1#
  interface_ip: 10.220.88.39
  version_banner: 'JUNOS Software Release'
  multiple_line_output: 'security-zone untrust'
  cmd_response_init: 'archive size 110k files 3'
  cmd_response_final: 'archive size 120k files 3'
  commit_comment: 'Unit test on commit with comment'

juniper_screenos:
  base_prompt: "ssg5-serial-"
  router_prompt: "ssg5-serial->"
  enable_prompt: "ssg5-serial->"
  interface_ip: 100.65.1.1
  multiple_line_output: 'Total Config size'
  version_banner: 'Version: 6.3.0.1.0.0.0.0'
  cmd_response_init: ""
  cmd_response_final: 'set alias test'

paloalto_panos:
  base_prompt: ntc@pa1
  router_prompt: ntc@pa1>
  enable_prompt: ntc@pa1>
  interface_ip: '10.0.0.90'
  multiple_line_output: 'logdb-version: 7.0.9'
  version_banner: 'sw-version: 7.0.1'
  cmd_response_init: 'new_test'
  cmd_response_final: 'another_test'

brocade_fastiron:
  base_prompt: SSH@ICX7250-24P Router
  router_prompt : SSH@ICX7250-24P Router>
  enable_prompt: SSH@ICX7250-24P Router#
  interface_ip: 10.18.253.130
  version_banner: "SW: Version"
  multiple_line_output: "interface management 1"
  file_check_cmd: "logging buffered 3000"

brocade_netiron:
  base_prompt: SSH@MLXe
  router_prompt : SSH@MLXe>
  enable_prompt: SSH@MLXe#
  interface_ip: 10.254.4.128
  version_banner: "IronWare : Version"
  multiple_line_output: "All show version done"
  file_check_cmd: "logging buffered 3000"

brocade_nos:
  base_prompt: Leaf1
  router_prompt : Leaf1#
  enable_prompt: Leaf1#
  interface_ip: 10.254.4.117
  version_banner: "Network Operating System Version:"
  multiple_line_output: "TenGigabitEthernet 34/0/48"
  cmd_response_init: 'logging raslog console WARNING'
  cmd_response_final: 'logging raslog console INFO'

aruba_os:
  base_prompt: "(ARUBA-MASTER) "
  router_prompt: "(ARUBA-MASTER) >"
  enable_prompt: "(ARUBA-MASTER) #"
  interface_ip: 10.1.200.242
  version_banner: "Aruba Operating System Software."
  multiple_line_output: "Supervisor Card"
  cmd_response_init: "location1"
  cmd_response_final: "location2"

aruba_aoscx:
  base_prompt: "6405"
  router_prompt: "6405>"
  enable_prompt: "6405#"
  interface_ip: 1.2.3.4
  version_banner: "Hewlett Packard Enterprise"
  multiple_line_output: "Current configuration:"

ubiquiti_edge:
  base_prompt: "(UBNT EdgeSwitch) "
  router_prompt: "(UBNT EdgeSwitch) >"
  enable_prompt: "(UBNT EdgeSwitch) #"
  interface_ip: 172.16.51.102
  version_banner: "Software Version"
  multiple_line_output: "Current Configuration:"
  cmd_response_init: ""
  cmd_response_final: "logging persistent 4"

ubiquiti_unifiswitch:
  base_prompt: "(UBNT) "
  router_prompt: "(UBNT) >"
  enable_prompt: "(UBNT) #"
  interface_ip: 10.0.132.4
  version_banner: "Software Version"
  multiple_line_output: "Current Configuration:"
  cmd_response_init: ""
  cmd_response_final: "logging persistent 4"

dellos10:
  base_prompt: OS10
  router_prompt : OS10#
  enable_prompt: OS10#
  interface_ip: 192.168.23.129
  version_banner: "Dell EMC Networking OS10-Enterprise"
  multiple_line_output: "Last configuration change"
  cmd_response_init: "host-description test"
  cmd_response_final: "host-description node"
  scp_remote_space: 1000

dell_sonic:
  base_prompt: sonic
  router_prompt : sonic#
  enable_prompt: sonic#
  interface_ip: 10.10.10.1
  version_banner: "Software Version"
  multiple_line_output: "interface Management 0"
  cmd_response_init: ""
  cmd_response_final: "interface Vlan100"

dell_powerconnect:
  base_prompt: myswitch
  router_prompt : myswitch#
  enable_prompt: myswitch#
  interface_ip: 192.168.1.254
  version_banner: "SW version"
  multiple_line_output: "Gigabit Ethernet Ports"
  cmd_response_init: "logging buffered 400"
  cmd_response_final: "logging file warnings"

pluribus:
  base_prompt: "CLI (mircea@sw05.bjm01) "
  router_prompt: "CLI (mircea@sw05.bjm01) "
  enable_prompt: "CLI (mircea@sw05.bjm01) >"
  interface_ip: ";mircea;fabric;70000;;cftac;"
  multiple_line_output: "chassis-serial"
  version_banner: "bjm;::;a0000bd:52b35878;0;;13068;"

alcatel_aos:
  base_prompt: "ale-lab-3"
  router_prompt : "ale-lab-3>"
  enable_prompt: "ale-lab-3>"
  interface_ip: 192.168.1.154
  version_banner: "Alcatel-Lucent OS6250-24 6.7.1.108.R04 Service Release, January 04, 2017"
  multiple_line_output: "FC - ForcedCopper PC - PreferredCopper C - Copper"

netscaler:
  base_prompt: ">"
  router_prompt: ">"
  enable_prompt: ">"
  interface_ip: "192.168.10.10"
  multiple_line_output: "Netscaler Loopback interface"
  version_banner: "NetScaler"

calix_b6_ssh:
  base_prompt: CALIX-B6-TEST
  router_prompt: CALIX-B6-TEST>
  enable_prompt: CALIX-B6-TEST#
  interface_ip: 192.168.99.99
  version_banner: "Kernel build id 8.0.30.0"
  multiple_line_output: "rtcPwrUptimeTotal"
  cmd_response_init: "Building configuration...    Done"
  cmd_response_final: "access-list ethernet 999 permit ip"

ipinfusion_ocnos:
  base_prompt: rtr1
  router_prompt: rtr1>
  enable_prompt: rtr1#
  interface_ip: 10.12.39.34
  version_banner: "Software Product: OcNOS"
  multiple_line_output: "lo                   127.0.0.1"
  cmd_response_init: "ospfd                   2                           4"
  cmd_response_final: "ospfd                   2                           5"
  save_config: '[OK]'

ipinfusion_ocnos_telnet:
  base_prompt: rtr1
  router_prompt: rtr1>
  enable_prompt: rtr1#
  interface_ip: 10.12.39.34
  version_banner: "Software Product: OcNOS"
  multiple_line_output: "lo                   127.0.0.1"
  cmd_response_init: "ospfd                   2                           4"
  cmd_response_final: "ospfd                   2                           5"
  save_config: '[OK]'


oneaccess_oneos:
  base_prompt: dops-4glbb-01
  router_prompt: dops-4glbb-01>
  enable_prompt: dops-4glbb-01#
  interface_ip: 10.94.49.187
  version_banner: "Software version"
  multiple_line_output: "Software created on"
  file_check_cmd: "logging buffered 20010"
  save_config: '[OK]'


oneaccess_oneos_telnet:
  base_prompt: dops-4glbb-01
  router_prompt: dops-4glbb-01>
  enable_prompt: dops-4glbb-01#
  interface_ip: 10.94.49.187
  version_banner: "Software version"
  multiple_line_output: "Software created on"
  file_check_cmd: "logging buffered 20010"
  save_config: '[OK]'

mikrotik_routeros:
  base_prompt: '[admin@KLWNBC12RB01] '
  enable_prompt: '[admin@KLWNBC12RB01] >'
  config_prompt: '[admin@KLWNBC12RB01] >'
  version_banner: "version: "
  multiple_line_output: "out=.1.3.6.1.2.1.2.2.1.20.8"
  interface_ip: "0 D "
  cmd_response_init: "Flags: X "
  cmd_response_final: "0   bridge1"

cloudgenix_ion:
  base_prompt: 'US-0002-ION-01'
  enable_prompt: 'US-0002-ION-01#'
  config_prompt: 'US-0002-ION-01#'
  version_banner: "CurrentVersion"
  multiple_line_output: "eth3.207@eth3: <BROADCAST,MULTICAST,UP,LOWER_UP> mtu 1500 qdisc noqueue state UP mode DEFAULT gr\noup default qlen 1000\n    link/ether ec:b9:07:00:91:09 brd ff:ff:ff:ff:ff"
  interface_ip: "192.168.1.16/24"
  cmd_response_init: "172.16.16.15/24"
  cmd_response_final: "172.16.16.16/24"

keymile:
  base_prompt: /
  router_prompt: /> 
  enable_prompt: /> 
  interface_ip: 1.2.3.4
  version_banner: "---===### CLI Release R2A21, Build 2018-12-21 ###===---"
  multiple_line_output: "Equipment State"

keymile_nos:
  base_prompt: KDKB1251
  router_prompt: KDKB1251> 
  enable_prompt: KDKB1251# 
  interface_ip: 1.2.3.5 
  version_banner: "NOS version 2.09 #0001"
  multiple_line_output: "Interface br328"
  
dlink_ds:
  base_prompt: DGS-3120-24TC:admin
  router_prompt: DGS-3120-24TC:admin#
  enable_prompt: DGS-3120-24TC:admin#
  version_banner: "D-Link Corporation"
  multiple_line_output: "End of configuration file"
  interface_ip: 192.168.50.10

dlink_ds_telnet:
  base_prompt: DGS-3120-24TC:admin
  router_prompt: DGS-3120-24TC:admin#
  enable_prompt: DGS-3120-24TC:admin#
  version_banner: "D-Link Corporation"
  multiple_line_output: "End of configuration file"
  interface_ip: 192.168.50.10

ruijie_os:
  base_prompt: Ruijie
  router_prompt : Ruijie>
  enable_prompt: Ruijie#
  interface_ip: 172.30.31.101
  version_banner: "Ruijie Networks"
  multiple_line_output: ""
  file_check_cmd: "logging buffered 8880"
  save_config: 'OK'

centec_os:
  base_prompt: Centec
  router_prompt : Centec>
  enable_prompt: Centec#
  interface_ip: 172.30.31.101
  version_banner: "Centec Networks"
  multiple_line_output: ""

supermicro_nos:
  base_prompt: SMIS
  router_prompt: SMIS>
  enable_prompt: SMIS#
  interface_ip: 192.168.10.15
  version_banner: "Firmware Version"
  multiple_line_output: ""
  save_config: '[OK]'
  cmd_response_init: "logging buffered 110"
  cmd_response_final: "logging buffered 110"

sophos_sfos:
  base_prompt: "console"
  router_prompt: "console>"
  enable_prompt: "console>"
  interface_ip: 172.16.16.16
  version_banner: "Serial Number"
  multiple_line_output: ""

adtran_os:
  base_prompt: "adtrantest"
  router_prompt: "adtrantest>"
  enable_prompt: "adtrantest#"
  interface_ip: 192.0.2.1
  version_banner: "Serial number"

huawei_smartax:
  base_prompt: "ol01.test-lab.xyz"
  router_prompt: "ol01.test-lab.xyz>"
  enable_prompt: "ol01.test-lab.xyz#"
  interface_ip: 192.0.2.1
  version_banner: "VERSION :"
  multiple_line_output: ""

tplink_jetstream:
  base_prompt: "T1500G-10PS"
  router_prompt: "T1500G-10PS>"
  enable_prompt: "T1500G-10PS#"
  interface_ip: 192.168.0.1
  version_banner: "Software Version"
  multiple_line_output: "interface vlan 1"
  cmd_response_final: "no clipaging"

tplink_jetstream_telnet:
  base_prompt: "T1500G-10PS"
  router_prompt: "T1500G-10PS>"
  enable_prompt: "T1500G-10PS#"
  interface_ip: 192.168.0.1
  version_banner: "Software Version"
  multiple_line_output: "interface vlan 1"
  cmd_response_final: "no clipaging"

ubiquiti_edgerouter:
  base_prompt: "ubnt@edgerouter"
  router_prompt: "ubnt@edgerouter:~$"
  enable_prompt: "ubnt@edgerouter:~$"
  interface_ip: "192.168.1.1"
  version_banner: "Ubiquiti Networks, Inc"
  multiple_line_output: "switch switch0 {"
  cmd_response_init: "enabled true"
  cmd_response_final: "enabled false"

zyxel:
  base_prompt: "ZySH"
  router_prompt: "ZySH>"
  enable_prompt: "ZySH>"
  interface_ip: "192.168.1.100"
  version_banner: "Zyxel Communications Corp."
  multiple_line_output: "Index   Band     SSID                                Enable     Bandwidth  Channel    MaxDevices   SecurityMode         PskValue"
  cmd_response_init: "NetmikoTest"
  cmd_response_final: "magic2000"

extreme_exos:
  scp_remote_space: 1000

nokia_srl:
  base_prompt: "A:srl1"
  router_prompt: "A:srl1#"
  enable_prompt: "A:srl1#"
  interface_ip: "srl1"
  version_banner: "Welcome to Nokia SR Linux"
  multiple_line_output: "Summary"
  cmd_response_init: "disable"
  cmd_response_final: "enable"
  save_config: "Saved current running configuration as initial"

audiocode_72:
  base_prompt: TESTROUTER
  router_prompt : TESTROUTER>
  enable_prompt: TESTROUTER#
  interface_ip: 192.168.1.1
  version_banner: "Version info:"
  multiple_line_output: "HardwareVersion: M500--4LG-CA1SF-2U"
  save_config: 'Writing configuration...done'
  cmd_response_init: "ip domain name home"
  cmd_response_final: "ip domain name house"
  
audiocode_66:
  base_prompt: Mediant 800
  router_prompt : Mediant 800>
  enable_prompt: Mediant 800#
  interface_ip: 192.168.1.2
  version_banner: "Version info:"
  multiple_line_output: ";      3 : FXS         : 4"
  save_config: 'Writing configuration...done'
  cmd_response_init: "ip route 1.1.1.1 255.255.255.255 1.1.1.1 GigabitEthernet 0/0 1"
  cmd_response_final: "ip route 1.1.1.1 255.255.255.255 2.2.2.2 GigabitEthernet 0/0 1"

audiocode_shell:
  base_prompt: />
  router_prompt : />
  enable_prompt: />
  interface_ip: 192.168.1.3
  version_banner: "Last reset reason:"
  multiple_line_output: "Last reset reason:"
  save_config: 'Configuration has been saved'
  cmd_response_init: "Test_String1"
  cmd_response_final: "Test_String2"

<<<<<<< HEAD
bintec_boss_telnet:
  base_prompt: "x1200ii:"
  router_prompt: "x1200ii:>"
  enable_prompt: "x1200ii:>"
  interface_ip: "1000:\tencap: Ethernet mtu: 1500 speed: 100 MBit/s desc: en1-0\n\tphysical address: 00:a0:f9:06:85:32"
  version_banner: "Logik    :\tV.7.2"
  multiple_line_output: ""
=======
digi_transport:
  base_prompt: "digi>"
  router_prompt: "digi>"
  enable_prompt: "digi#"
  interface_ip: 192.168.1.33
  version_banner: "Ci Version"

maipu:
  base_prompt: maipu_sw
  router_prompt : maipu_sw>
  enable_prompt: maipu_sw#
  interface_ip: 11.11.11.11
  version_banner: "Version Information"
  multiple_line_output: ""
  save_config: 'OK'
  
maipu_telnet:
  base_prompt: maipu_sw
  router_prompt : maipu_sw>
  enable_prompt: maipu_sw#
  interface_ip: 11.11.11.11
  version_banner: "Version Information"
  multiple_line_output: ""
  save_config: 'OK'

hillstone:
  base_prompt: SG-6000
  router_prompt : SG-6000#
  enable_prompt: SG-6000#
  interface_ip: 192.168.100.234
  version_banner: "Hillstone Networks StoneOS software"
  multiple_line_output: ""
  save_config: 'Saving configuration is finished'

fiberstore_fsos:
  base_prompt: Switch
  router_prompt : Switch>
  enable_prompt: Switch#
  interface_ip: 192.168.1.1
  version_banner: "Loader Version   :"
  multiple_line_output: "! System Description: "
  save_config: 'Success'
>>>>>>> 49ebf840
<|MERGE_RESOLUTION|>--- conflicted
+++ resolved
@@ -405,7 +405,6 @@
   cmd_response_init: "Test_String1"
   cmd_response_final: "Test_String2"
 
-<<<<<<< HEAD
 bintec_boss_telnet:
   base_prompt: "x1200ii:"
   router_prompt: "x1200ii:>"
@@ -413,7 +412,7 @@
   interface_ip: "1000:\tencap: Ethernet mtu: 1500 speed: 100 MBit/s desc: en1-0\n\tphysical address: 00:a0:f9:06:85:32"
   version_banner: "Logik    :\tV.7.2"
   multiple_line_output: ""
-=======
+
 digi_transport:
   base_prompt: "digi>"
   router_prompt: "digi>"
@@ -455,5 +454,4 @@
   interface_ip: 192.168.1.1
   version_banner: "Loader Version   :"
   multiple_line_output: "! System Description: "
-  save_config: 'Success'
->>>>>>> 49ebf840
+  save_config: 'Success'