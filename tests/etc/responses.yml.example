---

cisco_ios:
  base_prompt: pynet-rtr1
  router_prompt : pynet-rtr1>
  enable_prompt: pynet-rtr1#
  interface_ip: 10.220.88.20
  version_banner: "Cisco IOS Software"
  multiple_line_output: "Configuration register is"
  file_check_cmd: "logging buffered 8880"
  save_config: 'OK'

juniper:
  base_prompt: pyclass@pynet-jnpr-srx1
  router_prompt: pyclass@pynet-jnpr-srx1>
  enable_prompt: pyclass@pynet-jnpr-srx1#
  interface_ip: 10.220.88.39
  version_banner: 'JUNOS Software Release'
  multiple_line_output: 'security-zone untrust'
  cmd_response_init: 'archive size 110k files 3'
  cmd_response_final: 'archive size 120k files 3'
  commit_comment: 'Unit test on commit with comment'

juniper_screenos:
  base_prompt: "ssg5-serial-"
  router_prompt: "ssg5-serial->"
  enable_prompt: "ssg5-serial->"
  interface_ip: 100.65.1.1
  multiple_line_output: 'Total Config size'
  version_banner: 'Version: 6.3.0.1.0.0.0.0'
  cmd_response_init: ""
  cmd_response_final: 'set alias test'

paloalto_panos:
  base_prompt: ntc@pa1
  router_prompt: ntc@pa1>
  enable_prompt: ntc@pa1>
  interface_ip: '10.0.0.90'
  multiple_line_output: 'logdb-version: 7.0.9'
  version_banner: 'sw-version: 7.0.1'
  cmd_response_init: 'new_test'
  cmd_response_final: 'another_test'

brocade_fastiron:
  base_prompt: SSH@ICX7250-24P Router
  router_prompt : SSH@ICX7250-24P Router>
  enable_prompt: SSH@ICX7250-24P Router#
  interface_ip: 10.18.253.130
  version_banner: "SW: Version"
  multiple_line_output: "interface management 1"
  file_check_cmd: "logging buffered 3000"

brocade_netiron:
  base_prompt: SSH@MLXe
  router_prompt : SSH@MLXe>
  enable_prompt: SSH@MLXe#
  interface_ip: 10.254.4.128
  version_banner: "IronWare : Version"
  multiple_line_output: "All show version done"
  file_check_cmd: "logging buffered 3000"

brocade_nos:
  base_prompt: Leaf1
  router_prompt : Leaf1#
  enable_prompt: Leaf1#
  interface_ip: 10.254.4.117
  version_banner: "Network Operating System Version:"
  multiple_line_output: "TenGigabitEthernet 34/0/48"
  cmd_response_init: 'logging raslog console WARNING'
  cmd_response_final: 'logging raslog console INFO'

aruba_os:
  base_prompt: "(ARUBA-MASTER) "
  router_prompt: "(ARUBA-MASTER) >"
  enable_prompt: "(ARUBA-MASTER) #"
  interface_ip: 10.1.200.242
  version_banner: "Aruba Operating System Software."
  multiple_line_output: "Supervisor Card"
  cmd_response_init: "location1"
  cmd_response_final: "location2"

ubiquiti_edge:
  base_prompt: "(UBNT EdgeSwitch) "
  router_prompt: "(UBNT EdgeSwitch) >"
  enable_prompt: "(UBNT EdgeSwitch) #"
  interface_ip: 172.16.51.102
  version_banner: "Software Version"
  multiple_line_output: "Current Configuration:"
  cmd_response_init: ""
  cmd_response_final: "logging persistent 4"

ubiquiti_unifiswitch:
  base_prompt: "(UBNT) "
  router_prompt: "(UBNT) >"
  enable_prompt: "(UBNT) #"
  interface_ip: 10.0.132.4
  version_banner: "Software Version"
  multiple_line_output: "Current Configuration:"
  cmd_response_init: ""
  cmd_response_final: "logging persistent 4"

dellos10:
  base_prompt: OS10
  router_prompt : OS10#
  enable_prompt: OS10#
  interface_ip: 192.168.23.129
  version_banner: "Dell EMC Networking OS10-Enterprise"
  multiple_line_output: "Last configuration change"
  cmd_response_init: "host-description test"
  cmd_response_final: "host-description node"
  scp_remote_space: 1000

dell_sonic:
  base_prompt: sonic
  router_prompt : sonic#
  enable_prompt: sonic#
  interface_ip: 10.10.10.1
  version_banner: "Software Version"
  multiple_line_output: "interface Management 0"
  cmd_response_init: ""
  cmd_response_final: "interface Vlan100"

dell_powerconnect:
  base_prompt: myswitch
  router_prompt : myswitch#
  enable_prompt: myswitch#
  interface_ip: 192.168.1.254
  version_banner: "SW version"
  multiple_line_output: "Gigabit Ethernet Ports"
  cmd_response_init: "logging buffered 400"
  cmd_response_final: "logging file warnings"

pluribus:
  base_prompt: "CLI (mircea@sw05.bjm01) "
  router_prompt: "CLI (mircea@sw05.bjm01) "
  enable_prompt: "CLI (mircea@sw05.bjm01) >"
  interface_ip: ";mircea;fabric;70000;;cftac;"
  multiple_line_output: "chassis-serial"
  version_banner: "bjm;::;a0000bd:52b35878;0;;13068;"

alcatel_aos:
  base_prompt: "ale-lab-3"
  router_prompt : "ale-lab-3>"
  enable_prompt: "ale-lab-3>"
  interface_ip: 192.168.1.154
  version_banner: "Alcatel-Lucent OS6250-24 6.7.1.108.R04 Service Release, January 04, 2017"
  multiple_line_output: "FC - ForcedCopper PC - PreferredCopper C - Copper"

netscaler:
  base_prompt: ">"
  router_prompt: ">"
  enable_prompt: ">"
  interface_ip: "192.168.10.10"
  multiple_line_output: "Netscaler Loopback interface"
  version_banner: "NetScaler"

calix_b6_ssh:
  base_prompt: CALIX-B6-TEST
  router_prompt: CALIX-B6-TEST>
  enable_prompt: CALIX-B6-TEST#
  interface_ip: 192.168.99.99
  version_banner: "Kernel build id 8.0.30.0"
  multiple_line_output: "rtcPwrUptimeTotal"
  cmd_response_init: "Building configuration...    Done"
  cmd_response_final: "access-list ethernet 999 permit ip"

ipinfusion_ocnos:
  base_prompt: rtr1
  router_prompt: rtr1>
  enable_prompt: rtr1#
  interface_ip: 10.12.39.34
  version_banner: "Software Product: OcNOS"
  multiple_line_output: "lo                   127.0.0.1"
  cmd_response_init: "ospfd                   2                           4"
  cmd_response_final: "ospfd                   2                           5"
  save_config: '[OK]'

ipinfusion_ocnos_telnet:
  base_prompt: rtr1
  router_prompt: rtr1>
  enable_prompt: rtr1#
  interface_ip: 10.12.39.34
  version_banner: "Software Product: OcNOS"
  multiple_line_output: "lo                   127.0.0.1"
  cmd_response_init: "ospfd                   2                           4"
  cmd_response_final: "ospfd                   2                           5"
  save_config: '[OK]'


oneaccess_oneos:
  base_prompt: dops-4glbb-01
  router_prompt: dops-4glbb-01>
  enable_prompt: dops-4glbb-01#
  interface_ip: 10.94.49.187
  version_banner: "Software version"
  multiple_line_output: "Software created on"
  file_check_cmd: "logging buffered 20010"
  save_config: '[OK]'


oneaccess_oneos_telnet:
  base_prompt: dops-4glbb-01
  router_prompt: dops-4glbb-01>
  enable_prompt: dops-4glbb-01#
  interface_ip: 10.94.49.187
  version_banner: "Software version"
  multiple_line_output: "Software created on"
  file_check_cmd: "logging buffered 20010"
  save_config: '[OK]'

mikrotik_routeros:
  base_prompt: '[admin@KLWNBC12RB01] '
  enable_prompt: '[admin@KLWNBC12RB01] >'
  config_prompt: '[admin@KLWNBC12RB01] >'
  version_banner: "version: "
  multiple_line_output: "out=.1.3.6.1.2.1.2.2.1.20.8"
  interface_ip: "0 D "
  cmd_response_init: "Flags: X "
  cmd_response_final: "0   bridge1"

cloudgenix_ion:
  base_prompt: 'US-0002-ION-01'
  enable_prompt: 'US-0002-ION-01#'
  config_prompt: 'US-0002-ION-01#'
  version_banner: "CurrentVersion"
  multiple_line_output: "eth3.207@eth3: <BROADCAST,MULTICAST,UP,LOWER_UP> mtu 1500 qdisc noqueue state UP mode DEFAULT gr\noup default qlen 1000\n    link/ether ec:b9:07:00:91:09 brd ff:ff:ff:ff:ff"
  interface_ip: "192.168.1.16/24"
  cmd_response_init: "172.16.16.15/24"
  cmd_response_final: "172.16.16.16/24"

keymile:
  base_prompt: /
  router_prompt: /> 
  enable_prompt: /> 
  interface_ip: 1.2.3.4
  version_banner: "---===### CLI Release R2A21, Build 2018-12-21 ###===---"
  multiple_line_output: "Equipment State"

keymile_nos:
  base_prompt: KDKB1251
  router_prompt: KDKB1251> 
  enable_prompt: KDKB1251# 
  interface_ip: 1.2.3.5 
  version_banner: "NOS version 2.09 #0001"
  multiple_line_output: "Interface br328"
  
dlink_ds:
  base_prompt: DGS-3120-24TC:admin
  router_prompt: DGS-3120-24TC:admin#
  enable_prompt: DGS-3120-24TC:admin#
  version_banner: "D-Link Corporation"
  multiple_line_output: "End of configuration file"
  interface_ip: 192.168.50.10

dlink_ds_telnet:
  base_prompt: DGS-3120-24TC:admin
  router_prompt: DGS-3120-24TC:admin#
  enable_prompt: DGS-3120-24TC:admin#
  version_banner: "D-Link Corporation"
  multiple_line_output: "End of configuration file"
  interface_ip: 192.168.50.10

ruijie_os:
  base_prompt: Ruijie
  router_prompt : Ruijie>
  enable_prompt: Ruijie#
  interface_ip: 172.30.31.101
  version_banner: "Ruijie Networks"
  multiple_line_output: ""
  file_check_cmd: "logging buffered 8880"
  save_config: 'OK'

centec_os:
  base_prompt: Centec
  router_prompt : Centec>
  enable_prompt: Centec#
  interface_ip: 172.30.31.101
  version_banner: "Centec Networks"
  multiple_line_output: ""

supermicro_nos:
  base_prompt: SMIS
  router_prompt: SMIS>
  enable_prompt: SMIS#
  interface_ip: 192.168.10.15
  version_banner: "Firmware Version"
  multiple_line_output: ""
  save_config: '[OK]'
  cmd_response_init: "logging buffered 110"
  cmd_response_final: "logging buffered 110"

sophos_sfos:
  base_prompt: "console"
  router_prompt: "console>"
  enable_prompt: "console>"
  interface_ip: 172.16.16.16
  version_banner: "Serial Number"
  multiple_line_output: ""

adtran_os:
  base_prompt: "adtrantest"
  router_prompt: "adtrantest>"
  enable_prompt: "adtrantest#"
  interface_ip: 192.0.2.1
  version_banner: "Serial number"

huawei_smartax:
  base_prompt: "ol01.test-lab.xyz"
  router_prompt: "ol01.test-lab.xyz>"
  enable_prompt: "ol01.test-lab.xyz#"
  interface_ip: 192.0.2.1
  version_banner: "VERSION :"
  multiple_line_output: ""

tplink_jetstream:
  base_prompt: "T1500G-10PS"
  router_prompt: "T1500G-10PS>"
  enable_prompt: "T1500G-10PS#"
  interface_ip: 192.168.0.1
  version_banner: "Software Version"
  multiple_line_output: "interface vlan 1"
  cmd_response_final: "no clipaging"

tplink_jetstream_telnet:
  base_prompt: "T1500G-10PS"
  router_prompt: "T1500G-10PS>"
  enable_prompt: "T1500G-10PS#"
  interface_ip: 192.168.0.1
  version_banner: "Software Version"
  multiple_line_output: "interface vlan 1"
  cmd_response_final: "no clipaging"

ubiquiti_edgerouter:
  base_prompt: "ubnt@edgerouter"
  router_prompt: "ubnt@edgerouter:~$"
  enable_prompt: "ubnt@edgerouter:~$"
  interface_ip: "192.168.1.1"
  version_banner: "Ubiquiti Networks, Inc"
  multiple_line_output: "switch switch0 {"
  cmd_response_init: "enabled true"
  cmd_response_final: "enabled false"

zyxel:
  base_prompt: "ZySH"
  router_prompt: "ZySH>"
  enable_prompt: "ZySH>"
  interface_ip: "192.168.1.100"
  version_banner: "Zyxel Communications Corp."
  multiple_line_output: "Index   Band     SSID                                Enable     Bandwidth  Channel    MaxDevices   SecurityMode         PskValue"
  cmd_response_init: "NetmikoTest"
  cmd_response_final: "magic2000"

extreme_exos:
  scp_remote_space: 1000

nokia_srl:
  base_prompt: "A:srl1"
  router_prompt: "A:srl1#"
  enable_prompt: "A:srl1#"
  interface_ip: "srl1"
  version_banner: "Welcome to Nokia SR Linux"
  multiple_line_output: "Summary"
  cmd_response_init: "disable"
  cmd_response_final: "enable"
  save_config: "Saved current running configuration as initial"

audiocode_72:
  base_prompt: TESTROUTER
  router_prompt : TESTROUTER>
  enable_prompt: TESTROUTER#
  interface_ip: 192.168.1.1
  version_banner: "Version info:"
  multiple_line_output: "HardwareVersion: M500--4LG-CA1SF-2U"
  save_config: 'Writing configuration...done'
  cmd_response_init: "ip domain name home"
  cmd_response_final: "ip domain name house"
  
audiocode_66:
  base_prompt: Mediant 800
  router_prompt : Mediant 800>
  enable_prompt: Mediant 800#
  interface_ip: 192.168.1.2
  version_banner: "Version info:"
  multiple_line_output: ";      3 : FXS         : 4"
  save_config: 'Writing configuration...done'
  cmd_response_init: "ip route 1.1.1.1 255.255.255.255 1.1.1.1 GigabitEthernet 0/0 1"
  cmd_response_final: "ip route 1.1.1.1 255.255.255.255 2.2.2.2 GigabitEthernet 0/0 1"

audiocode_shell:
  base_prompt: />
  router_prompt : />
  enable_prompt: />
  interface_ip: 192.168.1.3
  version_banner: "Last reset reason:"
  multiple_line_output: "Last reset reason:"
  save_config: 'Configuration has been saved'
  cmd_response_init: "Test_String1"
  cmd_response_final: "Test_String2"

<<<<<<< HEAD
maipu:
  base_prompt: maipu_sw
  router_prompt : maipu_sw>
  enable_prompt: maipu_sw#
  interface_ip: 11.11.11.11
  version_banner: "Version Information"
  multiple_line_output: ""
  save_config: 'OK'
  
maipu_telnet:
  base_prompt: maipu_sw
  router_prompt : maipu_sw>
  enable_prompt: maipu_sw#
  interface_ip: 11.11.11.11
  version_banner: "Version Information"
  multiple_line_output: ""
  save_config: 'OK'
=======
hillstone:
  base_prompt: SG-6000
  router_prompt : SG-6000#
  enable_prompt: SG-6000#
  interface_ip: 192.168.100.234
  version_banner: "Hillstone Networks StoneOS software"
  multiple_line_output: ""
  save_config: 'Saving configuration is finished'

fiberstore_fsos:
  base_prompt: Switch
  router_prompt : Switch>
  enable_prompt: Switch#
  interface_ip: 192.168.1.1
  version_banner: "Loader Version   :"
  multiple_line_output: "! System Description: "
  save_config: 'Success'
>>>>>>> 33b665c8
<|MERGE_RESOLUTION|>--- conflicted
+++ resolved
@@ -397,7 +397,6 @@
   cmd_response_init: "Test_String1"
   cmd_response_final: "Test_String2"
 
-<<<<<<< HEAD
 maipu:
   base_prompt: maipu_sw
   router_prompt : maipu_sw>
@@ -415,7 +414,7 @@
   version_banner: "Version Information"
   multiple_line_output: ""
   save_config: 'OK'
-=======
+
 hillstone:
   base_prompt: SG-6000
   router_prompt : SG-6000#
@@ -432,5 +431,4 @@
   interface_ip: 192.168.1.1
   version_banner: "Loader Version   :"
   multiple_line_output: "! System Description: "
-  save_config: 'Success'
->>>>>>> 33b665c8
+  save_config: 'Success'