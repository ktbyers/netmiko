---

cisco_ios:
  base_prompt: pynet-rtr1
  router_prompt : pynet-rtr1>
  enable_prompt: pynet-rtr1#
  interface_ip: 10.220.88.20
  version_banner: "Cisco IOS Software"
  multiple_line_output: "Configuration register is"
  file_check_cmd: "logging buffered 8880"
  save_config: 'OK'

juniper:
  base_prompt: pyclass@pynet-jnpr-srx1
  router_prompt: pyclass@pynet-jnpr-srx1>
  enable_prompt: pyclass@pynet-jnpr-srx1#
  interface_ip: 10.220.88.39
  version_banner: 'JUNOS Software Release'
  multiple_line_output: 'security-zone untrust'
  cmd_response_init: 'archive size 110k files 3'
  cmd_response_final: 'archive size 120k files 3'
  commit_comment: 'Unit test on commit with comment'

juniper_screenos:
  base_prompt: "ssg5-serial-"
  router_prompt: "ssg5-serial->"
  enable_prompt: "ssg5-serial->"
  interface_ip: 100.65.1.1
  multiple_line_output: 'Total Config size'
  version_banner: 'Version: 6.3.0.1.0.0.0.0'
  cmd_response_init: ""
  cmd_response_final: 'set alias test'

paloalto_panos:
  base_prompt: ntc@pa1
  router_prompt: ntc@pa1>
  enable_prompt: ntc@pa1>
  interface_ip: '10.0.0.90'
  multiple_line_output: 'logdb-version: 7.0.9'
  version_banner: 'sw-version: 7.0.1'
  cmd_response_init: 'new_test'
  cmd_response_final: 'another_test'

brocade_fastiron:
  base_prompt: SSH@ICX7250-24P Router
  router_prompt : SSH@ICX7250-24P Router>
  enable_prompt: SSH@ICX7250-24P Router#
  interface_ip: 10.18.253.130
  version_banner: "SW: Version"
  multiple_line_output: "interface management 1"
  file_check_cmd: "logging buffered 3000"

brocade_netiron:
  base_prompt: SSH@MLXe
  router_prompt : SSH@MLXe>
  enable_prompt: SSH@MLXe#
  interface_ip: 10.254.4.128
  version_banner: "IronWare : Version"
  multiple_line_output: "All show version done"
  file_check_cmd: "logging buffered 3000"

brocade_nos:
  base_prompt: Leaf1
  router_prompt : Leaf1#
  enable_prompt: Leaf1#
  interface_ip: 10.254.4.117
  version_banner: "Network Operating System Version:"
  multiple_line_output: "TenGigabitEthernet 34/0/48"
  cmd_response_init: 'logging raslog console WARNING'
  cmd_response_final: 'logging raslog console INFO'

aruba_os:
  base_prompt: "(ARUBA-MASTER) "
  router_prompt: "(ARUBA-MASTER) >"
  enable_prompt: "(ARUBA-MASTER) #"
  interface_ip: 10.1.200.242
  version_banner: "Aruba Operating System Software."
  multiple_line_output: "Supervisor Card"
  cmd_response_init: "location1"
  cmd_response_final: "location2"

ubiquiti_edge:
  base_prompt: "(UBNT EdgeSwitch) "
  router_prompt: "(UBNT EdgeSwitch) >"
  enable_prompt: "(UBNT EdgeSwitch) #"
  interface_ip: 172.16.51.102
  version_banner: "Software Version"
  multiple_line_output: "Current Configuration:"
  cmd_response_init: ""
  cmd_response_final: "logging persistent 4"

ubiquiti_unifiswitch:
  base_prompt: "(UBNT) "
  router_prompt: "(UBNT) >"
  enable_prompt: "(UBNT) #"
  interface_ip: 10.0.132.4
  version_banner: "Software Version"
  multiple_line_output: "Current Configuration:"
  cmd_response_init: ""
  cmd_response_final: "logging persistent 4"

dellos10:
  base_prompt: OS10
  router_prompt : OS10#
  enable_prompt: OS10#
  interface_ip: 192.168.23.129
  version_banner: "Dell EMC Networking OS10-Enterprise"
  multiple_line_output: "Last configuration change"
  cmd_response_init: "host-description test"
  cmd_response_final: "host-description node"
  scp_remote_space: 1000

dell_sonic:
  base_prompt: sonic
  router_prompt : sonic#
  enable_prompt: sonic#
  interface_ip: 10.10.10.1
  version_banner: "Software Version"
  multiple_line_output: "interface Management 0"
  cmd_response_init: ""
  cmd_response_final: "interface Vlan100"

dell_powerconnect:
  base_prompt: myswitch
  router_prompt : myswitch#
  enable_prompt: myswitch#
  interface_ip: 192.168.1.254
  version_banner: "SW version"
  multiple_line_output: "Gigabit Ethernet Ports"
  cmd_response_init: "logging buffered 400"
  cmd_response_final: "logging file warnings"

pluribus:
  base_prompt: "CLI (mircea@sw05.bjm01) "
  router_prompt: "CLI (mircea@sw05.bjm01) "
  enable_prompt: "CLI (mircea@sw05.bjm01) >"
  interface_ip: ";mircea;fabric;70000;;cftac;"
  multiple_line_output: "chassis-serial"
  version_banner: "bjm;::;a0000bd:52b35878;0;;13068;"

alcatel_aos:
  base_prompt: "ale-lab-3"
  router_prompt : "ale-lab-3>"
  enable_prompt: "ale-lab-3>"
  interface_ip: 192.168.1.154
  version_banner: "Alcatel-Lucent OS6250-24 6.7.1.108.R04 Service Release, January 04, 2017"
  multiple_line_output: "FC - ForcedCopper PC - PreferredCopper C - Copper"

netscaler:
  base_prompt: ">"
  router_prompt: ">"
  enable_prompt: ">"
  interface_ip: "192.168.10.10"
  multiple_line_output: "Netscaler Loopback interface"
  version_banner: "NetScaler"

calix_b6_ssh:
  base_prompt: CALIX-B6-TEST
  router_prompt: CALIX-B6-TEST>
  enable_prompt: CALIX-B6-TEST#
  interface_ip: 192.168.99.99
  version_banner: "Kernel build id 8.0.30.0"
  multiple_line_output: "rtcPwrUptimeTotal"
  cmd_response_init: "Building configuration...    Done"
  cmd_response_final: "access-list ethernet 999 permit ip"

ipinfusion_ocnos:
  base_prompt: rtr1
  router_prompt: rtr1>
  enable_prompt: rtr1#
  interface_ip: 10.12.39.34
  version_banner: "Software Product: OcNOS"
  multiple_line_output: "lo                   127.0.0.1"
  cmd_response_init: "ospfd                   2                           4"
  cmd_response_final: "ospfd                   2                           5"
  save_config: '[OK]'

ipinfusion_ocnos_telnet:
  base_prompt: rtr1
  router_prompt: rtr1>
  enable_prompt: rtr1#
  interface_ip: 10.12.39.34
  version_banner: "Software Product: OcNOS"
  multiple_line_output: "lo                   127.0.0.1"
  cmd_response_init: "ospfd                   2                           4"
  cmd_response_final: "ospfd                   2                           5"
  save_config: '[OK]'


oneaccess_oneos:
  base_prompt: dops-4glbb-01
  router_prompt: dops-4glbb-01>
  enable_prompt: dops-4glbb-01#
  interface_ip: 10.94.49.187
  version_banner: "Software version"
  multiple_line_output: "Software created on"
  file_check_cmd: "logging buffered 20010"
  save_config: '[OK]'


oneaccess_oneos_telnet:
  base_prompt: dops-4glbb-01
  router_prompt: dops-4glbb-01>
  enable_prompt: dops-4glbb-01#
  interface_ip: 10.94.49.187
  version_banner: "Software version"
  multiple_line_output: "Software created on"
  file_check_cmd: "logging buffered 20010"
  save_config: '[OK]'

mikrotik_routeros:
  base_prompt: '[admin@KLWNBC12RB01] '
  enable_prompt: '[admin@KLWNBC12RB01] >'
  config_prompt: '[admin@KLWNBC12RB01] >'
  version_banner: "version: "
  multiple_line_output: "out=.1.3.6.1.2.1.2.2.1.20.8"
  interface_ip: "0 D "
  cmd_response_init: "Flags: X "
  cmd_response_final: "0   bridge1"

cloudgenix_ion:
  base_prompt: 'US-0002-ION-01'
  enable_prompt: 'US-0002-ION-01#'
  config_prompt: 'US-0002-ION-01#'
  version_banner: "CurrentVersion"
  multiple_line_output: "eth3.207@eth3: <BROADCAST,MULTICAST,UP,LOWER_UP> mtu 1500 qdisc noqueue state UP mode DEFAULT gr\noup default qlen 1000\n    link/ether ec:b9:07:00:91:09 brd ff:ff:ff:ff:ff"
  interface_ip: "192.168.1.16/24"
  cmd_response_init: "172.16.16.15/24"
  cmd_response_final: "172.16.16.16/24"

keymile:
  base_prompt: /
  router_prompt: /> 
  enable_prompt: /> 
  interface_ip: 1.2.3.4
  version_banner: "---===### CLI Release R2A21, Build 2018-12-21 ###===---"
  multiple_line_output: "Equipment State"

keymile_nos:
  base_prompt: KDKB1251
  router_prompt: KDKB1251> 
  enable_prompt: KDKB1251# 
  interface_ip: 1.2.3.5 
  version_banner: "NOS version 2.09 #0001"
  multiple_line_output: "Interface br328"
  
dlink_ds:
  base_prompt: DGS-3120-24TC:admin
  router_prompt: DGS-3120-24TC:admin#
  enable_prompt: DGS-3120-24TC:admin#
  version_banner: "D-Link Corporation"
  multiple_line_output: "End of configuration file"
  interface_ip: 192.168.50.10

dlink_ds_telnet:
  base_prompt: DGS-3120-24TC:admin
  router_prompt: DGS-3120-24TC:admin#
  enable_prompt: DGS-3120-24TC:admin#
  version_banner: "D-Link Corporation"
  multiple_line_output: "End of configuration file"
  interface_ip: 192.168.50.10

ruijie_os:
  base_prompt: Ruijie
  router_prompt : Ruijie>
  enable_prompt: Ruijie#
  interface_ip: 172.30.31.101
  version_banner: "Ruijie Networks"
  multiple_line_output: ""
  file_check_cmd: "logging buffered 8880"
  save_config: 'OK'

centec_os:
  base_prompt: Centec
  router_prompt : Centec>
  enable_prompt: Centec#
  interface_ip: 172.30.31.101
  version_banner: "Centec Networks"
  multiple_line_output: ""

supermicro_nos:
  base_prompt: SMIS
  router_prompt: SMIS>
  enable_prompt: SMIS#
  interface_ip: 192.168.10.15
  version_banner: "Firmware Version"
  multiple_line_output: ""
  save_config: '[OK]'
  cmd_response_init: "logging buffered 110"
  cmd_response_final: "logging buffered 110"

sophos_sfos:
  base_prompt: "console"
  router_prompt: "console>"
  enable_prompt: "console>"
  interface_ip: 172.16.16.16
  version_banner: "Serial Number"
  multiple_line_output: ""

adtran_os:
  base_prompt: "adtrantest"
  router_prompt: "adtrantest>"
  enable_prompt: "adtrantest#"
  interface_ip: 192.0.2.1
  version_banner: "Serial number"

huawei_smartax:
  base_prompt: "ol01.test-lab.xyz"
  router_prompt: "ol01.test-lab.xyz>"
  enable_prompt: "ol01.test-lab.xyz#"
  interface_ip: 192.0.2.1
  version_banner: "VERSION :"
  multiple_line_output: ""

tplink_jetstream:
  base_prompt: "T1500G-10PS"
  router_prompt: "T1500G-10PS>"
  enable_prompt: "T1500G-10PS#"
  interface_ip: 192.168.0.1
  version_banner: "Software Version"
  multiple_line_output: "interface vlan 1"
  cmd_response_final: "no clipaging"

tplink_jetstream_telnet:
  base_prompt: "T1500G-10PS"
  router_prompt: "T1500G-10PS>"
  enable_prompt: "T1500G-10PS#"
  interface_ip: 192.168.0.1
  version_banner: "Software Version"
  multiple_line_output: "interface vlan 1"
  cmd_response_final: "no clipaging"

ubiquiti_edgerouter:
  base_prompt: "ubnt@edgerouter"
  router_prompt: "ubnt@edgerouter:~$"
  enable_prompt: "ubnt@edgerouter:~$"
  interface_ip: "192.168.1.1"
  version_banner: "Ubiquiti Networks, Inc"
  multiple_line_output: "switch switch0 {"
  cmd_response_init: "enabled true"
  cmd_response_final: "enabled false"

zyxel:
  base_prompt: "ZySH"
  router_prompt: "ZySH>"
  enable_prompt: "ZySH>"
  interface_ip: "192.168.1.100"
  version_banner: "Zyxel Communications Corp."
  multiple_line_output: "Index   Band     SSID                                Enable     Bandwidth  Channel    MaxDevices   SecurityMode         PskValue"
  cmd_response_init: "NetmikoTest"
  cmd_response_final: "magic2000"

extreme_exos:
  scp_remote_space: 1000

nokia_srl:
  base_prompt: "A:srl1"
  router_prompt: "A:srl1#"
  enable_prompt: "A:srl1#"
  interface_ip: "srl1"
  version_banner: "Welcome to Nokia SR Linux"
  multiple_line_output: "Summary"
  cmd_response_init: "disable"
  cmd_response_final: "enable"
  save_config: "Saved current running configuration as initial"

audiocode_72:
  base_prompt: TESTROUTER
  router_prompt : TESTROUTER>
  enable_prompt: TESTROUTER#
  interface_ip: 192.168.1.1
  version_banner: "Version info:"
  multiple_line_output: "HardwareVersion: M500--4LG-CA1SF-2U"
  save_config: 'Writing configuration...done'
  cmd_response_init: "ip domain name home"
  cmd_response_final: "ip domain name house"
  
audiocode_66:
  base_prompt: Mediant 800
  router_prompt : Mediant 800>
  enable_prompt: Mediant 800#
  interface_ip: 192.168.1.2
  version_banner: "Version info:"
  multiple_line_output: ";      3 : FXS         : 4"
  save_config: 'Writing configuration...done'
  cmd_response_init: "ip route 1.1.1.1 255.255.255.255 1.1.1.1 GigabitEthernet 0/0 1"
  cmd_response_final: "ip route 1.1.1.1 255.255.255.255 2.2.2.2 GigabitEthernet 0/0 1"

audiocode_shell:
  base_prompt: />
  router_prompt : />
  enable_prompt: />
  interface_ip: 192.168.1.3
  version_banner: "Last reset reason:"
  multiple_line_output: "Last reset reason:"
  save_config: 'Configuration has been saved'
  cmd_response_init: "Test_String1"
  cmd_response_final: "Test_String2"

<<<<<<< HEAD
digi_os:
  base_prompt: "digi>"
  router_prompt: "digi>"
  enable_prompt: "digi#"
  interface_ip: 192.168.1.33
  version_banner: "Ci Version"
=======
maipu:
  base_prompt: maipu_sw
  router_prompt : maipu_sw>
  enable_prompt: maipu_sw#
  interface_ip: 11.11.11.11
  version_banner: "Version Information"
  multiple_line_output: ""
  save_config: 'OK'
  
maipu_telnet:
  base_prompt: maipu_sw
  router_prompt : maipu_sw>
  enable_prompt: maipu_sw#
  interface_ip: 11.11.11.11
  version_banner: "Version Information"
  multiple_line_output: ""
  save_config: 'OK'

hillstone:
  base_prompt: SG-6000
  router_prompt : SG-6000#
  enable_prompt: SG-6000#
  interface_ip: 192.168.100.234
  version_banner: "Hillstone Networks StoneOS software"
  multiple_line_output: ""
  save_config: 'Saving configuration is finished'

fiberstore_fsos:
  base_prompt: Switch
  router_prompt : Switch>
  enable_prompt: Switch#
  interface_ip: 192.168.1.1
  version_banner: "Loader Version   :"
  multiple_line_output: "! System Description: "
  save_config: 'Success'
>>>>>>> e2135e7f
<|MERGE_RESOLUTION|>--- conflicted
+++ resolved
@@ -397,14 +397,13 @@
   cmd_response_init: "Test_String1"
   cmd_response_final: "Test_String2"
 
-<<<<<<< HEAD
 digi_os:
   base_prompt: "digi>"
   router_prompt: "digi>"
   enable_prompt: "digi#"
   interface_ip: 192.168.1.33
   version_banner: "Ci Version"
-=======
+
 maipu:
   base_prompt: maipu_sw
   router_prompt : maipu_sw>
@@ -439,5 +438,4 @@
   interface_ip: 192.168.1.1
   version_banner: "Loader Version   :"
   multiple_line_output: "! System Description: "
-  save_config: 'Success'
->>>>>>> e2135e7f
+  save_config: 'Success'