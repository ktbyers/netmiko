<<<<<<< HEAD
'''
CiscoXrSSH is part of cisco_xr.py
'''
=======
from __future__ import print_function
from __future__ import unicode_literals

import re

from netmiko.cisco_base_connection import CiscoSSHConnection


class CiscoXrSSH(CiscoSSHConnection):

    def session_preparation(self):
        """Prepare the session after the connection has been established."""
        self._test_channel_read()
        self.set_base_prompt()
        self.disable_paging()
        self.set_terminal_width(command='terminal width 511')

    def send_config_set(self, config_commands=None, exit_config_mode=True, **kwargs):
        """IOS-XR requires you not exit from configuration mode."""
        return super(CiscoXrSSH, self).send_config_set(config_commands=config_commands,
                                                       exit_config_mode=False, **kwargs)

    def commit(self, confirm=False, confirm_delay=None, comment='', label='', delay_factor=1):
        """
        Commit the candidate configuration.

        default (no options):
            command_string = commit
        confirm and confirm_delay:
            command_string = commit confirmed <confirm_delay>
        label (which is a label name):
            command_string = commit label <label>
        comment:
            command_string = commit comment <comment>

        supported combinations
        label and confirm:
            command_string = commit label <label> confirmed <confirm_delay>
        label and comment:
            command_string = commit label <label> comment <comment>

        All other combinations will result in an exception.

        failed commit message:
        % Failed to commit one or more configuration items during a pseudo-atomic operation. All
        changes made have been reverted. Please issue 'show configuration failed [inheritance]'
        from this session to view the errors

        message XR shows if other commits occurred:
        One or more commits have occurred from other configuration sessions since this session
        started or since the last commit was made from this session. You can use the 'show
        configuration commit changes' command to browse the changes.

        Exit of configuration mode with pending changes will cause the changes to be discarded and
        an exception to be generated.
        """
        delay_factor = self.select_delay_factor(delay_factor)
        if confirm and not confirm_delay:
            raise ValueError("Invalid arguments supplied to XR commit")
        if confirm_delay and not confirm:
            raise ValueError("Invalid arguments supplied to XR commit")
        if comment and confirm:
            raise ValueError("Invalid arguments supplied to XR commit")

        # wrap the comment in quotes
        if comment:
            if '"' in comment:
                raise ValueError("Invalid comment contains double quote")
            comment = '"{0}"'.format(comment)

        label = str(label)
        error_marker = 'Failed to'
        alt_error_marker = 'One or more commits have occurred from other'

        # Select proper command string based on arguments provided
        if label:
            if comment:
                command_string = 'commit label {0} comment {1}'.format(label, comment)
            elif confirm:
                command_string = 'commit label {0} confirmed {1}'.format(label, str(confirm_delay))
            else:
                command_string = 'commit label {0}'.format(label)
        elif confirm:
            command_string = 'commit confirmed {0}'.format(str(confirm_delay))
        elif comment:
            command_string = 'commit comment {0}'.format(comment)
        else:
            command_string = 'commit'

        # Enter config mode (if necessary)
        output = self.config_mode()
        output += self.send_command_expect(command_string, strip_prompt=False, strip_command=False,
                                           delay_factor=delay_factor)
        if error_marker in output:
            raise ValueError("Commit failed with the following errors:\n\n{0}".format(output))
        if alt_error_marker in output:
            # Other commits occurred, don't proceed with commit
            output += self.send_command_timing("no", strip_prompt=False, strip_command=False,
                                               delay_factor=delay_factor)
            raise ValueError("Commit failed with the following errors:\n\n{0}".format(output))

        return output

    def exit_config_mode(self, exit_config='end'):
        """Exit configuration mode."""
        output = ''
        if self.check_config_mode():
            output = self.send_command_timing(exit_config, strip_prompt=False, strip_command=False)
            if "Uncommitted changes found" in output:
                output += self.send_command_timing('no\n', strip_prompt=False, strip_command=False)
            if self.check_config_mode():
                raise ValueError("Failed to exit configuration mode")
        return output

    @staticmethod
    def normalize_linefeeds(a_string):
        """Convert '\r\n','\r\r\n', '\n\r', or '\r' to '\n."""
        newline = re.compile(r'(\r\r\n|\r\n|\n\r|\r)')
        return newline.sub('\n', a_string)
>>>>>>> a815a63b
<|MERGE_RESOLUTION|>--- conflicted
+++ resolved
@@ -1,8 +1,7 @@
-<<<<<<< HEAD
 '''
 CiscoXrSSH is part of cisco_xr.py
+# Below code is OBSOLETE
 '''
-=======
 from __future__ import print_function
 from __future__ import unicode_literals
 
@@ -11,7 +10,7 @@
 from netmiko.cisco_base_connection import CiscoSSHConnection
 
 
-class CiscoXrSSH(CiscoSSHConnection):
+class ObsoleteCiscoXrSSH(CiscoSSHConnection):
 
     def session_preparation(self):
         """Prepare the session after the connection has been established."""
@@ -121,5 +120,4 @@
     def normalize_linefeeds(a_string):
         """Convert '\r\n','\r\r\n', '\n\r', or '\r' to '\n."""
         newline = re.compile(r'(\r\r\n|\r\n|\n\r|\r)')
-        return newline.sub('\n', a_string)
->>>>>>> a815a63b
+        return newline.sub('\n', a_string)