<<<<<<< HEAD
from __future__ import print_function
from __future__ import unicode_literals
import time
import re
from netmiko.cisco_base_connection import CiscoSSHConnection, CiscoFileTransfer


class CiscoXrSSH(CiscoSSHConnection):

    def session_preparation(self):
        """Prepare the session after the connection has been established."""
        self._test_channel_read()
        self.set_base_prompt()
        self.disable_paging()
        self.set_terminal_width(command='terminal width 511')
        # Clear the read buffer
        time.sleep(.3 * self.global_delay_factor)
        self.clear_buffer()

    def send_config_set(self, config_commands=None, exit_config_mode=True, **kwargs):
        """IOS-XR requires you not exit from configuration mode."""
        return super(CiscoXrSSH, self).send_config_set(config_commands=config_commands,
                                                       exit_config_mode=False, **kwargs)

    def commit(self, confirm=False, confirm_delay=None, comment='', label='', delay_factor=1):
        """
        Commit the candidate configuration.

        default (no options):
            command_string = commit
        confirm and confirm_delay:
            command_string = commit confirmed <confirm_delay>
        label (which is a label name):
            command_string = commit label <label>
        comment:
            command_string = commit comment <comment>

        supported combinations
        label and confirm:
            command_string = commit label <label> confirmed <confirm_delay>
        label and comment:
            command_string = commit label <label> comment <comment>

        All other combinations will result in an exception.

        failed commit message:
        % Failed to commit one or more configuration items during a pseudo-atomic operation. All
        changes made have been reverted. Please issue 'show configuration failed [inheritance]'
        from this session to view the errors

        message XR shows if other commits occurred:
        One or more commits have occurred from other configuration sessions since this session
        started or since the last commit was made from this session. You can use the 'show
        configuration commit changes' command to browse the changes.

        Exit of configuration mode with pending changes will cause the changes to be discarded and
        an exception to be generated.
        """
        delay_factor = self.select_delay_factor(delay_factor)
        if confirm and not confirm_delay:
            raise ValueError("Invalid arguments supplied to XR commit")
        if confirm_delay and not confirm:
            raise ValueError("Invalid arguments supplied to XR commit")
        if comment and confirm:
            raise ValueError("Invalid arguments supplied to XR commit")

        # wrap the comment in quotes
        if comment:
            if '"' in comment:
                raise ValueError("Invalid comment contains double quote")
            comment = '"{0}"'.format(comment)

        label = str(label)
        error_marker = 'Failed to'
        alt_error_marker = 'One or more commits have occurred from other'

        # Select proper command string based on arguments provided
        if label:
            if comment:
                command_string = 'commit label {0} comment {1}'.format(label, comment)
            elif confirm:
                command_string = 'commit label {0} confirmed {1}'.format(label, str(confirm_delay))
            else:
                command_string = 'commit label {0}'.format(label)
        elif confirm:
            command_string = 'commit confirmed {0}'.format(str(confirm_delay))
        elif comment:
            command_string = 'commit comment {0}'.format(comment)
        else:
            command_string = 'commit'

        # Enter config mode (if necessary)
        output = self.config_mode()
        output += self.send_command_expect(command_string, strip_prompt=False, strip_command=False,
                                           delay_factor=delay_factor)
        if error_marker in output:
            raise ValueError("Commit failed with the following errors:\n\n{0}".format(output))
        if alt_error_marker in output:
            # Other commits occurred, don't proceed with commit
            output += self.send_command_timing("no", strip_prompt=False, strip_command=False,
                                               delay_factor=delay_factor)
            raise ValueError("Commit failed with the following errors:\n\n{0}".format(output))

        return output

    def check_config_mode(self, check_string=')#', pattern=r"[#\$]"):
        """Checks if the device is in configuration mode or not.

        IOS-XR, unfortunately, does this:
        RP/0/RSP0/CPU0:BNG(admin)#
        """
        self.write_channel(self.RETURN)
        output = self.read_until_pattern(pattern=pattern)
        # Strip out (admin) so we don't get a false positive with (admin)#
        # (admin-config)# would still match.
        output = output.replace("(admin)", "")
        return check_string in output

    def exit_config_mode(self, exit_config='end'):
        """Exit configuration mode."""
        output = ''
        if self.check_config_mode():
            output = self.send_command_timing(exit_config, strip_prompt=False, strip_command=False)
            if "Uncommitted changes found" in output:
                output += self.send_command_timing('no', strip_prompt=False, strip_command=False)
            if self.check_config_mode():
                raise ValueError("Failed to exit configuration mode")
        return output

    def save_config(self):
        """Not Implemented (use commit() method)"""
        raise NotImplementedError


class CiscoXrFileTransfer(CiscoFileTransfer):
    """Cisco IOS-XR SCP File Transfer driver."""
    def process_md5(self, md5_output, pattern=r"^([a-fA-F0-9]+)$"):
        """
        IOS-XR defaults with timestamps enabled

        # show md5 file /bootflash:/boot/grub/grub.cfg
        Sat Mar  3 17:49:03.596 UTC
        c84843f0030efd44b01343fdb8c2e801
        """
        match = re.search(pattern, md5_output, flags=re.M)
        if match:
            return match.group(1)
        else:
            raise ValueError("Invalid output from MD5 command: {}".format(md5_output))

    def remote_md5(self, base_cmd='show md5 file', remote_file=None):
        """
        IOS-XR for MD5 requires this extra leading /

        show md5 file /bootflash:/boot/grub/grub.cfg
        """
        if remote_file is None:
            if self.direction == 'put':
                remote_file = self.dest_file
            elif self.direction == 'get':
                remote_file = self.source_file
        # IOS-XR requires both the leading slash and the slash between file-system and file here
        remote_md5_cmd = "{} /{}/{}".format(base_cmd, self.file_system, remote_file)
        dest_md5 = self.ssh_ctl_chan.send_command(remote_md5_cmd, max_loops=1500)
        dest_md5 = self.process_md5(dest_md5)
        return dest_md5

    def enable_scp(self, cmd=None):
        raise NotImplementedError

    def disable_scp(self, cmd=None):
        raise NotImplementedError
=======
'''
CiscoXrSSH is part of cisco_xr.py
'''
>>>>>>> a7463086
<|MERGE_RESOLUTION|>--- conflicted
+++ resolved
@@ -1,178 +1,3 @@
-<<<<<<< HEAD
-from __future__ import print_function
-from __future__ import unicode_literals
-import time
-import re
-from netmiko.cisco_base_connection import CiscoSSHConnection, CiscoFileTransfer
-
-
-class CiscoXrSSH(CiscoSSHConnection):
-
-    def session_preparation(self):
-        """Prepare the session after the connection has been established."""
-        self._test_channel_read()
-        self.set_base_prompt()
-        self.disable_paging()
-        self.set_terminal_width(command='terminal width 511')
-        # Clear the read buffer
-        time.sleep(.3 * self.global_delay_factor)
-        self.clear_buffer()
-
-    def send_config_set(self, config_commands=None, exit_config_mode=True, **kwargs):
-        """IOS-XR requires you not exit from configuration mode."""
-        return super(CiscoXrSSH, self).send_config_set(config_commands=config_commands,
-                                                       exit_config_mode=False, **kwargs)
-
-    def commit(self, confirm=False, confirm_delay=None, comment='', label='', delay_factor=1):
-        """
-        Commit the candidate configuration.
-
-        default (no options):
-            command_string = commit
-        confirm and confirm_delay:
-            command_string = commit confirmed <confirm_delay>
-        label (which is a label name):
-            command_string = commit label <label>
-        comment:
-            command_string = commit comment <comment>
-
-        supported combinations
-        label and confirm:
-            command_string = commit label <label> confirmed <confirm_delay>
-        label and comment:
-            command_string = commit label <label> comment <comment>
-
-        All other combinations will result in an exception.
-
-        failed commit message:
-        % Failed to commit one or more configuration items during a pseudo-atomic operation. All
-        changes made have been reverted. Please issue 'show configuration failed [inheritance]'
-        from this session to view the errors
-
-        message XR shows if other commits occurred:
-        One or more commits have occurred from other configuration sessions since this session
-        started or since the last commit was made from this session. You can use the 'show
-        configuration commit changes' command to browse the changes.
-
-        Exit of configuration mode with pending changes will cause the changes to be discarded and
-        an exception to be generated.
-        """
-        delay_factor = self.select_delay_factor(delay_factor)
-        if confirm and not confirm_delay:
-            raise ValueError("Invalid arguments supplied to XR commit")
-        if confirm_delay and not confirm:
-            raise ValueError("Invalid arguments supplied to XR commit")
-        if comment and confirm:
-            raise ValueError("Invalid arguments supplied to XR commit")
-
-        # wrap the comment in quotes
-        if comment:
-            if '"' in comment:
-                raise ValueError("Invalid comment contains double quote")
-            comment = '"{0}"'.format(comment)
-
-        label = str(label)
-        error_marker = 'Failed to'
-        alt_error_marker = 'One or more commits have occurred from other'
-
-        # Select proper command string based on arguments provided
-        if label:
-            if comment:
-                command_string = 'commit label {0} comment {1}'.format(label, comment)
-            elif confirm:
-                command_string = 'commit label {0} confirmed {1}'.format(label, str(confirm_delay))
-            else:
-                command_string = 'commit label {0}'.format(label)
-        elif confirm:
-            command_string = 'commit confirmed {0}'.format(str(confirm_delay))
-        elif comment:
-            command_string = 'commit comment {0}'.format(comment)
-        else:
-            command_string = 'commit'
-
-        # Enter config mode (if necessary)
-        output = self.config_mode()
-        output += self.send_command_expect(command_string, strip_prompt=False, strip_command=False,
-                                           delay_factor=delay_factor)
-        if error_marker in output:
-            raise ValueError("Commit failed with the following errors:\n\n{0}".format(output))
-        if alt_error_marker in output:
-            # Other commits occurred, don't proceed with commit
-            output += self.send_command_timing("no", strip_prompt=False, strip_command=False,
-                                               delay_factor=delay_factor)
-            raise ValueError("Commit failed with the following errors:\n\n{0}".format(output))
-
-        return output
-
-    def check_config_mode(self, check_string=')#', pattern=r"[#\$]"):
-        """Checks if the device is in configuration mode or not.
-
-        IOS-XR, unfortunately, does this:
-        RP/0/RSP0/CPU0:BNG(admin)#
-        """
-        self.write_channel(self.RETURN)
-        output = self.read_until_pattern(pattern=pattern)
-        # Strip out (admin) so we don't get a false positive with (admin)#
-        # (admin-config)# would still match.
-        output = output.replace("(admin)", "")
-        return check_string in output
-
-    def exit_config_mode(self, exit_config='end'):
-        """Exit configuration mode."""
-        output = ''
-        if self.check_config_mode():
-            output = self.send_command_timing(exit_config, strip_prompt=False, strip_command=False)
-            if "Uncommitted changes found" in output:
-                output += self.send_command_timing('no', strip_prompt=False, strip_command=False)
-            if self.check_config_mode():
-                raise ValueError("Failed to exit configuration mode")
-        return output
-
-    def save_config(self):
-        """Not Implemented (use commit() method)"""
-        raise NotImplementedError
-
-
-class CiscoXrFileTransfer(CiscoFileTransfer):
-    """Cisco IOS-XR SCP File Transfer driver."""
-    def process_md5(self, md5_output, pattern=r"^([a-fA-F0-9]+)$"):
-        """
-        IOS-XR defaults with timestamps enabled
-
-        # show md5 file /bootflash:/boot/grub/grub.cfg
-        Sat Mar  3 17:49:03.596 UTC
-        c84843f0030efd44b01343fdb8c2e801
-        """
-        match = re.search(pattern, md5_output, flags=re.M)
-        if match:
-            return match.group(1)
-        else:
-            raise ValueError("Invalid output from MD5 command: {}".format(md5_output))
-
-    def remote_md5(self, base_cmd='show md5 file', remote_file=None):
-        """
-        IOS-XR for MD5 requires this extra leading /
-
-        show md5 file /bootflash:/boot/grub/grub.cfg
-        """
-        if remote_file is None:
-            if self.direction == 'put':
-                remote_file = self.dest_file
-            elif self.direction == 'get':
-                remote_file = self.source_file
-        # IOS-XR requires both the leading slash and the slash between file-system and file here
-        remote_md5_cmd = "{} /{}/{}".format(base_cmd, self.file_system, remote_file)
-        dest_md5 = self.ssh_ctl_chan.send_command(remote_md5_cmd, max_loops=1500)
-        dest_md5 = self.process_md5(dest_md5)
-        return dest_md5
-
-    def enable_scp(self, cmd=None):
-        raise NotImplementedError
-
-    def disable_scp(self, cmd=None):
-        raise NotImplementedError
-=======
 '''
 CiscoXrSSH is part of cisco_xr.py
-'''
->>>>>>> a7463086
+'''