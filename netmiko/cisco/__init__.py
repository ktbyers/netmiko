--- conflicted
+++ resolved
@@ -1,26 +1,14 @@
 from __future__ import unicode_literals
-<<<<<<< HEAD
 from netmiko.cisco.cisco_ios import CiscoIosBase, CiscoIosSSH, CiscoIosTelnet, CiscoIosSerial
 from netmiko.cisco.cisco_ios import CiscoIosFileTransfer
-from netmiko.cisco.cisco_ios import InLineTransfer
 from netmiko.cisco.cisco_asa_ssh import CiscoAsaSSH, CiscoAsaFileTransfer
 from netmiko.cisco.cisco_nxos_ssh import CiscoNxosSSH, CiscoNxosFileTransfer
-from netmiko.cisco.cisco_xr_ssh import CiscoXrSSH, CiscoXrFileTransfer
-=======
-from netmiko.cisco.cisco_ios import CiscoIosBase, CiscoIosSSH, CiscoIosTelnet
-from netmiko.cisco.cisco_asa_ssh import CiscoAsaSSH
-from netmiko.cisco.cisco_nxos_ssh import CiscoNxosSSH
-from netmiko.cisco.cisco_xr import CiscoXrSSH, CiscoXrTelnet, CiscoCxrHa
->>>>>>> a7463086
+from netmiko.cisco.cisco_xr import CiscoXrSSH, CiscoXrTelnet, CiscoCxrHa, CiscoXrFileTransfer
 from netmiko.cisco.cisco_wlc_ssh import CiscoWlcSSH
 from netmiko.cisco.cisco_s300 import CiscoS300SSH
 from netmiko.cisco.cisco_tp_tcce import CiscoTpTcCeSSH
 
 __all__ = ['CiscoIosSSH', 'CiscoIosTelnet', 'CiscoAsaSSH', 'CiscoNxosSSH', 'CiscoXrSSH',
-<<<<<<< HEAD
-           'CiscoWlcSSH', 'CiscoS300SSH', 'CiscoTpTcCeSSH', 'CiscoIosBase',
+           'CiscoXrTelnet', 'CiscoWlcSSH', 'CiscoS300SSH', 'CiscoTpTcCeSSH', 'CiscoIosBase',
            'CiscoIosFileTransfer', 'InLineTransfer', 'CiscoAsaFileTransfer',
-           'CiscoNxosFileTransfer', 'CiscoIosSerial', 'CiscoXrFileTransfer']
-=======
-           'CiscoXrTelnet', 'CiscoWlcSSH', 'CiscoS300SSH', 'CiscoTpTcCeSSH', 'CiscoIosBase']
->>>>>>> a7463086
+           'CiscoNxosFileTransfer', 'CiscoIosSerial', 'CiscoXrFileTransfer']