import logging

from netmiko.ssh_dispatcher import ConnectHandler
from netmiko.ssh_dispatcher import ssh_dispatcher
from netmiko.ssh_dispatcher import platforms
from netmiko.scp_handler import SCPConn
from netmiko.scp_handler import FileTransfer
from netmiko.scp_handler import InLineTransfer
from netmiko.ssh_exception import NetMikoTimeoutException
from netmiko.ssh_exception import NetMikoAuthenticationException

# Syslog configuration
log = logging.getLogger(__name__)
log.addHandler(logging.NullHandler())

# Alternate naming
NetmikoTimeoutError = NetMikoTimeoutException
NetmikoAuthError = NetMikoAuthenticationException

__version__ = '1.2.1'

__all__ = ('ConnectHandler', 'ssh_dispatcher', 'platforms', 'SCPConn', 'FileTransfer',
           'NetMikoTimeoutException', 'NetMikoAuthenticationException',
<<<<<<< HEAD
           'NetmikoTimeoutError', 'NetmikoAuthError', 'InLineTransfer')
=======
           'NetmikoTimeoutError', 'NetmikoAuthError')

# Test logging
log.critical("Test Message")
>>>>>>> 5b098f63
<|MERGE_RESOLUTION|>--- conflicted
+++ resolved
@@ -17,15 +17,11 @@
 NetmikoTimeoutError = NetMikoTimeoutException
 NetmikoAuthError = NetMikoAuthenticationException
 
-__version__ = '1.2.1'
+__version__ = '1.2.2'
 
 __all__ = ('ConnectHandler', 'ssh_dispatcher', 'platforms', 'SCPConn', 'FileTransfer',
            'NetMikoTimeoutException', 'NetMikoAuthenticationException',
-<<<<<<< HEAD
            'NetmikoTimeoutError', 'NetmikoAuthError', 'InLineTransfer')
-=======
-           'NetmikoTimeoutError', 'NetmikoAuthError')
 
 # Test logging
-log.critical("Test Message")
->>>>>>> 5b098f63
+log.critical("Test Message")