--- conflicted
+++ resolved
@@ -144,23 +144,19 @@
         "priority": 99,
         "dispatch": "_autodetect_std",
     },
-<<<<<<< HEAD
-    'acs_linux': {
+    "acs_linux": {
         "cmd": "cat /etc/issue",
         "search_patterns": [r"ACS"],
         "priority": 99,
         "dispatch": "_autodetect_std",
     },
-    'opengear_linux': {
+    "opengear_linux": {
         "cmd": "cat /etc/issue",
         "search_patterns": [r"OpenGear"],
         "priority": 99,
         "dispatch": "_autodetect_std",
     },
-    'linux': {
-=======
     "linux": {
->>>>>>> c8570c4a
         "cmd": "uname -a",
         "search_patterns": [r"Linux"],
         "priority": 99,
