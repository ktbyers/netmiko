"""
The ssh_autodetect module is used to auto-detect the netmiko device_type to use to further initiate
a new SSH connection with a remote host. This auto-detection is based on a unique class called
**SSHDetect**.

Notes
-----

The **SSHDetect** class is instantiated using the same parameters than a standard Netmiko
connection (see the *netmiko.ssh_dispatacher.ConnectHandler* function). The only acceptable value
for the 'device_type' argument is 'autodetect'.

The auto-detection is solely based on *SSH_MAPPER_BASE*. The keys are the name of
the 'device_type' supported for auto-detection and the value is another dictionary describing how
to handle the auto-detection.

* "cmd" : The command to send to the remote device. **The command output must not require paging.**
* "search_patterns" : A list of regex to compare with the output of the command
* "priority" : An integer (0-99) which specifies the confidence of the match above
* "dispatch" : The function to call to try the autodetection (per default SSHDetect._autodetect_std)

Examples
--------

# Auto-detection section
>>> from netmiko.ssh_autodetect import SSHDetect
>>> from netmiko.ssh_dispatcher import ConnectHandler
>>> remote_device = {'device_type': 'autodetect',
                     'host': 'remote.host',
                     'username': 'test',
                     'password': 'foo'}
>>> guesser = SSHDetect(**remote_device)
>>> best_match = guesser.autodetect()
>>> print(best_match) # Name of the best device_type to use further
>>> print(guesser.potential_matches) # Dictionary of the whole matching result

# Netmiko connection creation section
>>> remote_device['device_type'] = best_match
>>> connection = ConnectHandler(**remote_device)
"""
from typing import Any, List, Optional, Union, Dict
import re
import time

import paramiko

from netmiko.ssh_dispatcher import ConnectHandler
from netmiko.base_connection import BaseConnection


# 'dispatch' key is the SSHDetect method to call. dispatch key will be popped off dictionary
# remaining keys indicate kwargs that will be passed to dispatch method.
# Note, the 'cmd' needs to avoid output paging.
SSH_MAPPER_DICT = {
    "alcatel_aos": {
        "cmd": "show system",
        "search_patterns": [r"Alcatel-Lucent"],
        "priority": 99,
        "dispatch": "_autodetect_std",
    },
    "alcatel_sros": {
        "cmd": "show version",
        "search_patterns": ["Nokia", "Alcatel"],
        "priority": 99,
        "dispatch": "_autodetect_std",
    },
    "allied_telesis_awplus": {
        "cmd": "show version",
        "search_patterns": ["AlliedWare Plus"],
        "priority": 99,
        "dispatch": "_autodetect_std",
    },
    "apresia_aeos": {
        "cmd": "show system",
        "search_patterns": ["Apresia"],
        "priority": 99,
        "dispatch": "_autodetect_std",
    },
    "arista_eos": {
        "cmd": "show version",
        "search_patterns": [r"Arista", r"vEOS"],
        "priority": 99,
        "dispatch": "_autodetect_std",
    },
    "ciena_saos": {
        "cmd": "software show",
        "search_patterns": [r"saos"],
        "priority": 99,
        "dispatch": "_autodetect_std",
    },
    "cisco_asa": {
        "cmd": "show version",
        "search_patterns": [r"Cisco Adaptive Security Appliance", r"Cisco ASA"],
        "priority": 99,
        "dispatch": "_autodetect_std",
    },
    "cisco_ios": {
        "cmd": "show version",
        "search_patterns": [
            "Cisco IOS Software",
            "Cisco Internetwork Operating System Software",
        ],
        "priority": 99,
        "dispatch": "_autodetect_std",
    },
    "cisco_xe": {
        "cmd": "show version",
        "search_patterns": [r"Cisco IOS XE Software"],
        "priority": 99,
        "dispatch": "_autodetect_std",
    },
    "cisco_nxos": {
        "cmd": "show version",
        "search_patterns": [r"Cisco Nexus Operating System", r"NX-OS"],
        "priority": 99,
        "dispatch": "_autodetect_std",
    },
    "cisco_xr": {
        "cmd": "show version",
        "search_patterns": [r"Cisco IOS XR"],
        "priority": 99,
        "dispatch": "_autodetect_std",
    },
    "cisco_xr_2": {
        "cmd": "show version brief",
        "search_patterns": [r"Cisco IOS XR"],
        "priority": 99,
        "dispatch": "_autodetect_std",
    },
    "dell_force10": {
        "cmd": "show version",
        "search_patterns": [r"Real Time Operating System Software"],
        "priority": 99,
        "dispatch": "_autodetect_std",
    },
    "dell_os9": {
        "cmd": "show system",
        "search_patterns": [
            r"Dell Application Software Version:  9",
            r"Dell Networking OS Version : 9",
        ],
        "priority": 99,
        "dispatch": "_autodetect_std",
    },
    "dell_os10": {
        "cmd": "show version",
        "search_patterns": [r"Dell EMC Networking OS10.Enterprise"],
        "priority": 99,
        "dispatch": "_autodetect_std",
    },
    "dell_powerconnect": {
        "cmd": "show system",
        "search_patterns": [r"PowerConnect"],
        "priority": 99,
        "dispatch": "_autodetect_std",
    },
    "f5_tmsh": {
        "cmd": "show sys version",
        "search_patterns": [r"BIG-IP"],
        "priority": 99,
        "dispatch": "_autodetect_std",
    },
    "f5_linux": {
        "cmd": "cat /etc/issue",
        "search_patterns": [r"BIG-IP"],
        "priority": 99,
        "dispatch": "_autodetect_std",
    },
    "hp_comware": {
        "cmd": "display version",
        "search_patterns": ["HPE Comware", "HP Comware"],
        "priority": 99,
        "dispatch": "_autodetect_std",
    },
    "hp_procurve": {
        "cmd": "show version",
        "search_patterns": [r"Image stamp.*/code/build"],
        "priority": 99,
        "dispatch": "_autodetect_std",
    },
    "huawei": {
        "cmd": "display version",
        "search_patterns": [
            r"Huawei Technologies",
            r"Huawei Versatile Routing Platform Software",
        ],
        "priority": 99,
        "dispatch": "_autodetect_std",
    },
    "juniper_junos": {
        "cmd": "show version",
        "search_patterns": [
            r"JUNOS Software Release",
            r"JUNOS .+ Software",
            r"JUNOS OS Kernel",
            r"JUNOS Base Version",
        ],
        "priority": 99,
        "dispatch": "_autodetect_std",
    },
    "linux": {
        "cmd": "uname -a",
        "search_patterns": [r"Linux"],
        "priority": 99,
        "dispatch": "_autodetect_std",
    },
    "ericsson_ipos": {
        "cmd": "show version",
        "search_patterns": [r"Ericsson IPOS Version"],
        "priority": 99,
        "dispatch": "_autodetect_std",
    },
    "extreme_exos": {
        "cmd": "show version",
        "search_patterns": [r"ExtremeXOS"],
        "priority": 99,
        "dispatch": "_autodetect_std",
    },
    "extreme_netiron": {
        "cmd": "show version",
        "search_patterns": [r"(NetIron|MLX)"],
        "priority": 99,
        "dispatch": "_autodetect_std",
    },
    "extreme_slx": {
        "cmd": "show version",
        "search_patterns": [
            r"SLX-OS Operating System",
        ],
        "priority": 99,
        "dispatch": "_autodetect_std",
    },
    "extreme_tierra": {
        "cmd": "show version",
        "search_patterns": [r"TierraOS Software"],
        "priority": 99,
        "dispatch": "_autodetect_std",
    },
    "ubiquiti_edgeswitch": {
        "cmd": "show version",
        "search_patterns": [r"EdgeSwitch"],
        "priority": 99,
        "dispatch": "_autodetect_std",
    },
    "cisco_wlc": {
        "cmd": "",
        "dispatch": "_autodetect_remote_version",
        "search_patterns": [r"CISCO_WLC"],
        "priority": 99,
    },
    "cisco_wlc_85": {
        "cmd": "show inventory",
        "dispatch": "_autodetect_std",
        "search_patterns": [r"Cisco.*Wireless.*Controller"],
        "priority": 99,
    },
    "mellanox_mlnxos": {
        "cmd": "show version",
        "search_patterns": [r"Onyx", r"SX_PPC_M460EX"],
        "priority": 99,
        "dispatch": "_autodetect_std",
    },
    "yamaha": {
        "cmd": "show copyright",
        "search_patterns": [r"Yamaha Corporation"],
        "priority": 99,
        "dispatch": "_autodetect_std",
    },
    "fortinet": {
        "cmd": "get system status",
        "search_patterns": [r"FortiOS", r"FortiGate"],
        "priority": 99,
        "dispatch": "_autodetect_std",
    },
    "paloalto_panos": {
        "cmd": "show system info",
        "search_patterns": [r"model:\s+PA"],
        "priority": 99,
        "dispatch": "_autodetect_std",
    },
    "supermicro_smis": {
        "cmd": "show system info",
        "search_patterns": [r"Super Micro Computer"],
        "priority": 99,
        "dispatch": "_autodetect_std",
    },
    "flexvnf": {
        "cmd": "show system package-info",
        "search_patterns": [r"Versa FlexVNF"],
        "priority": 99,
        "dispatch": "_autodetect_std",
    },
    "cisco_viptela": {
        "cmd": "show system status",
        "search_patterns": [r"Viptela, Inc"],
        "priority": 99,
        "dispatch": "_autodetect_std",
    },
    "oneaccess_oneos": {
        "cmd": "show version",
        "search_patterns": [r"OneOS"],
        "priority": 99,
        "dispatch": "_autodetect_std",
    },
<<<<<<< HEAD
    "nec_ix": {
        "cmd": "show hardware",
        "search_patterns": [r"IX Series"],
        "priority": 99,
        "dispatch": "_autodetect_std",
    }
=======
    "netgear_prosafe": {
        "cmd": "show version",
        "search_patterns": [r"ProSAFE"],
        "priority": 99,
        "dispatch": "_autodetect_std",
    },
>>>>>>> 1c75ca31
}

# Sort SSH_MAPPER_DICT such that the most common commands are first
cmd_count: Dict[str, int] = {}
for k, v in SSH_MAPPER_DICT.items():
    my_cmd = v["cmd"]
    assert isinstance(my_cmd, str)
    count = cmd_count.setdefault(my_cmd, 0)
    cmd_count[my_cmd] = count + 1
cmd_count = {k: v for k, v in sorted(cmd_count.items(), key=lambda item: item[1])}

# SSH_MAPPER_BASE is a list
SSH_MAPPER_BASE = sorted(
    SSH_MAPPER_DICT.items(), key=lambda item: int(cmd_count[str(item[1]["cmd"])])
)
SSH_MAPPER_BASE.reverse()


class SSHDetect(object):
    """
    The SSHDetect class tries to automatically guess the device type running on the SSH remote end.
    Be careful that the kwargs 'device_type' must be set to 'autodetect', otherwise it won't work at
    all.

    Parameters
    ----------
    *args : list
        The same *args that you might provide to the netmiko.ssh_dispatcher.ConnectHandler.
    *kwargs : dict
        The same *kwargs that you might provide to the netmiko.ssh_dispatcher.ConnectHandler.

    Attributes
    ----------
    connection : netmiko.terminal_server.TerminalServerSSH
        A basic connection to the remote SSH end.
    potential_matches: dict
        Dict of (device_type, accuracy) that is populated through an interaction with the
        remote end.

    Methods
    -------
    autodetect()
        Try to determine the device type.
    """

    def __init__(self, *args: Any, **kwargs: Any) -> None:
        """
        Constructor of the SSHDetect class
        """
        if kwargs["device_type"] != "autodetect":
            raise ValueError("The connection device_type must be 'autodetect'")
        # Always set cmd_verify to False for autodetect
        kwargs["global_cmd_verify"] = False
        self.connection = ConnectHandler(*args, **kwargs)

        # Add additional sleep to let the login complete.
        time.sleep(3)

        # Call the _test_channel_read() in base to clear initial data
        output = BaseConnection._test_channel_read(self.connection)
        self.initial_buffer = output
        self.potential_matches: Dict[str, int] = {}
        self._results_cache: Dict[str, str] = {}

    def autodetect(self) -> Union[str, None]:
        """
        Try to guess the best 'device_type' based on patterns defined in SSH_MAPPER_BASE

        Returns
        -------
        best_match : str or None
            The device type that is currently the best to use to interact with the device
        """
        for device_type, autodetect_dict in SSH_MAPPER_BASE:
            tmp_dict = autodetect_dict.copy()
            call_method = tmp_dict.pop("dispatch")
            assert isinstance(call_method, str)
            autodetect_method = getattr(self, call_method)
            accuracy = autodetect_method(**tmp_dict)
            if accuracy:
                self.potential_matches[device_type] = accuracy
                if accuracy >= 99:  # Stop the loop as we are sure of our match
                    best_match = sorted(
                        self.potential_matches.items(), key=lambda t: t[1], reverse=True
                    )
                    # WLC needs two different auto-dectect solutions
                    if "cisco_wlc_85" in best_match[0]:
                        best_match[0] = ("cisco_wlc", 99)
                    # IOS XR needs two different auto-dectect solutions
                    if "cisco_xr_2" in best_match[0]:
                        best_match[0] = ("cisco_xr", 99)
                    self.connection.disconnect()
                    return best_match[0][0]

        if not self.potential_matches:
            self.connection.disconnect()
            return None

        best_match = sorted(
            self.potential_matches.items(), key=lambda t: t[1], reverse=True
        )
        self.connection.disconnect()
        return best_match[0][0]

    def _send_command(self, cmd: str = "") -> str:
        """
        Handle reading/writing channel directly. It is also sanitizing the output received.

        Parameters
        ----------
        cmd : str, optional
            The command to send to the remote device (default : "", just send a new line)

        Returns
        -------
        output : str
            The output from the command sent
        """
        self.connection.write_channel(cmd + "\n")
        time.sleep(1)
        output = self.connection.read_channel_timing(last_read=6.0)
        output = self.connection.strip_backspaces(output)
        return output

    def _send_command_wrapper(self, cmd: str) -> str:
        """
        Send command to the remote device with a caching feature to avoid sending the same command
        twice based on the SSH_MAPPER_BASE dict cmd key.

        Parameters
        ----------
        cmd : str
            The command to send to the remote device after checking cache.

        Returns
        -------
        response : str
            The response from the remote device.
        """
        cached_results = self._results_cache.get(cmd)
        if not cached_results:
            response = self._send_command(cmd)
            self._results_cache[cmd] = response
            return response
        else:
            return cached_results

    def _autodetect_remote_version(
        self,
        search_patterns: Optional[List[str]] = None,
        re_flags: int = re.IGNORECASE,
        priority: int = 99,
        **kwargs: Any
    ) -> int:
        """
        Method to try auto-detect the device type, by matching a regular expression on the reported
        remote version of the SSH server.

        Parameters
        ----------
        search_patterns : list
            A list of regular expression to look for in the reported remote SSH version
            (default: None).
        re_flags: re.flags, optional
            Any flags from the python re module to modify the regular expression (default: re.I).
        priority: int, optional
            The confidence the match is right between 0 and 99 (default: 99).
        """
        invalid_responses = [r"^$"]

        if not search_patterns:
            return 0

        try:
            remote_conn = self.connection.remote_conn
            assert isinstance(remote_conn, paramiko.Channel)
            assert remote_conn.transport is not None
            remote_version = remote_conn.transport.remote_version
            for pattern in invalid_responses:
                match = re.search(pattern, remote_version, flags=re.I)
                if match:
                    return 0
            for pattern in search_patterns:
                match = re.search(pattern, remote_version, flags=re_flags)
                if match:
                    return priority
        except Exception:
            return 0
        return 0

    def _autodetect_std(
        self,
        cmd: str = "",
        search_patterns: Optional[List[str]] = None,
        re_flags: int = re.IGNORECASE,
        priority: int = 99,
    ) -> int:
        """
        Standard method to try to auto-detect the device type. This method will be called for each
        device_type present in SSH_MAPPER_BASE dict ('dispatch' key). It will attempt to send a
        command and match some regular expression from the ouput for each entry in SSH_MAPPER_BASE
        ('cmd' and 'search_pattern' keys).

        Parameters
        ----------
        cmd : str
            The command to send to the remote device after checking cache.
        search_patterns : list
            A list of regular expression to look for in the command's output (default: None).
        re_flags: re.flags, optional
            Any flags from the python re module to modify the regular expression (default: re.I).
        priority: int, optional
            The confidence the match is right between 0 and 99 (default: 99).
        """
        invalid_responses = [
            r"% Invalid input detected",
            r"syntax error, expecting",
            r"Error: Unrecognized command",
            r"%Error",
            r"command not found",
            r"Syntax Error: unexpected argument",
            r"% Unrecognized command found at",
        ]
        if not cmd or not search_patterns:
            return 0
        try:
            # _send_command_wrapper will use already cached results if available
            response = self._send_command_wrapper(cmd)
            # Look for error conditions in output
            for pattern in invalid_responses:
                match = re.search(pattern, response, flags=re.I)
                if match:
                    return 0
            for pattern in search_patterns:
                match = re.search(pattern, response, flags=re_flags)
                if match:
                    return priority
        except Exception:
            return 0
        return 0<|MERGE_RESOLUTION|>--- conflicted
+++ resolved
@@ -302,21 +302,18 @@
         "priority": 99,
         "dispatch": "_autodetect_std",
     },
-<<<<<<< HEAD
+    "netgear_prosafe": {
+        "cmd": "show version",
+        "search_patterns": [r"ProSAFE"],
+        "priority": 99,
+        "dispatch": "_autodetect_std",
+    },
     "nec_ix": {
         "cmd": "show hardware",
         "search_patterns": [r"IX Series"],
         "priority": 99,
         "dispatch": "_autodetect_std",
     }
-=======
-    "netgear_prosafe": {
-        "cmd": "show version",
-        "search_patterns": [r"ProSAFE"],
-        "priority": 99,
-        "dispatch": "_autodetect_std",
-    },
->>>>>>> 1c75ca31
 }
 
 # Sort SSH_MAPPER_DICT such that the most common commands are first
