"""
The ssh_autodetect module is used to auto-detect the netmiko device_type to use to further initiate
a new SSH connection with a remote host. This auto-detection is based on a unique class called
**SSHDetect**.

Notes
-----

The **SSHDetect** class is instantiated using the same parameters than a standard Netmiko
connection (see the *netmiko.ssh_dispatacher.ConnectHandler* function). The only acceptable value
for the 'device_type' argument is 'autodetect'.

The auto-detection is solely based on *SSH_MAPPER_BASE*. The keys are the name of
the 'device_type' supported for auto-detection and the value is another dictionary describing how
to handle the auto-detection.

* "cmd" : The command to send to the remote device. **The command output must not require paging.**
* "search_patterns" : A list of regex to compare with the output of the command
* "priority" : An integer (0-99) which specifies the confidence of the match above
* "dispatch" : The function to call to try the autodetection (per default SSHDetect._autodetect_std)

Examples
--------

# Auto-detection section
>>> from netmiko.ssh_autodetect import SSHDetect
>>> from netmiko.ssh_dispatcher import ConnectHandler
>>> remote_device = {'device_type': 'autodetect',
                     'host': 'remote.host',
                     'username': 'test',
                     'password': 'foo'}
>>> guesser = SSHDetect(**remote_device)
>>> best_match = guesser.autodetect()
>>> print(best_match) # Name of the best device_type to use further
>>> print(guesser.potential_matches) # Dictionary of the whole matching result

# Netmiko connection creation section
>>> remote_device['device_type'] = best_match
>>> connection = ConnectHandler(**remote_device)
"""

from typing import Any, List, Optional, Union, Dict
import re
import time

import paramiko

from netmiko.ssh_dispatcher import ConnectHandler
from netmiko.base_connection import BaseConnection


# 'dispatch' key is the SSHDetect method to call. dispatch key will be popped off dictionary
# remaining keys indicate kwargs that will be passed to dispatch method.
# Note, the 'cmd' needs to avoid output paging.
SSH_MAPPER_DICT = {
    "alcatel_aos": {
        "cmd": "show system",
        "search_patterns": [r"Alcatel-Lucent"],
        "priority": 99,
        "dispatch": "_autodetect_std",
    },
    "alcatel_sros": {
        "cmd": "show version",
        "search_patterns": ["Nokia", "Alcatel"],
        "priority": 99,
        "dispatch": "_autodetect_std",
    },
    "allied_telesis_awplus": {
        "cmd": "show version",
        "search_patterns": ["AlliedWare Plus"],
        "priority": 99,
        "dispatch": "_autodetect_std",
    },
    "apresia_aeos": {
        "cmd": "show system",
        "search_patterns": ["Apresia"],
        "priority": 99,
        "dispatch": "_autodetect_std",
    },
    "arista_eos": {
        "cmd": "show version",
        "search_patterns": [r"Arista", r"vEOS"],
        "priority": 99,
        "dispatch": "_autodetect_std",
    },
    "aruba_aoscx": {
        "cmd": "show version",
        "search_patterns": [r"ArubaOS-CX"],
        "priority": 99,
        "dispatch": "_autodetect_std",
    },
    "ciena_saos": {
        "cmd": "software show",
        "search_patterns": [r"saos"],
        "priority": 99,
        "dispatch": "_autodetect_std",
    },
    "ciena_waveserver": {
        "cmd": "software show",
        "search_patterns": [r"WAVESERVER"],
        "priority": 99,
        "dispatch": "_autodetect_std",
    },
    "cisco_asa": {
        "cmd": "show version",
        "search_patterns": [r"Cisco Adaptive Security Appliance", r"Cisco ASA"],
        "priority": 99,
        "dispatch": "_autodetect_std",
    },
    "cisco_ftd": {
        "cmd": "show version",
        "search_patterns": [r"Cisco Firepower"],
        "priority": 99,
        "dispatch": "_autodetect_std",
    },
    "cisco_ios": {
        "cmd": "show version",
        "search_patterns": [
            "Cisco IOS Software",
            "Cisco Internetwork Operating System Software",
        ],
        "priority": 95,
        "dispatch": "_autodetect_std",
    },
    "cisco_xe": {
        "cmd": "show version",
        "search_patterns": [r"Cisco IOS XE Software"],
        "priority": 99,
        "dispatch": "_autodetect_std",
    },
    "cisco_nxos": {
        "cmd": "show version",
        "search_patterns": [r"Cisco Nexus Operating System", r"NX-OS"],
        "priority": 99,
        "dispatch": "_autodetect_std",
    },
    "cisco_xr": {
        "cmd": "show version",
        "search_patterns": [r"Cisco IOS XR"],
        "priority": 99,
        "dispatch": "_autodetect_std",
    },
    "cisco_xr_2": {
        "cmd": "show version brief",
        "search_patterns": [r"Cisco IOS XR"],
        "priority": 99,
        "dispatch": "_autodetect_std",
    },
    "dell_force10": {
        "cmd": "show version",
        "search_patterns": [r"Real Time Operating System Software"],
        "priority": 99,
        "dispatch": "_autodetect_std",
    },
    "dell_os9": {
        "cmd": "show system",
        "search_patterns": [
            r"Dell Application Software Version:  9",
            r"Dell Networking OS Version : 9",
        ],
        "priority": 99,
        "dispatch": "_autodetect_std",
    },
    "dell_os10": {
        "cmd": "show version",
        "search_patterns": [r"Dell EMC Networking OS10.Enterprise"],
        "priority": 99,
        "dispatch": "_autodetect_std",
    },
    "dell_powerconnect": {
        "cmd": "show system",
        "search_patterns": [r"PowerConnect"],
        "priority": 99,
        "dispatch": "_autodetect_std",
    },
    "f5_tmsh": {
        "cmd": "show sys version",
        "search_patterns": [r"BIG-IP"],
        "priority": 99,
        "dispatch": "_autodetect_std",
    },
    "f5_linux": {
        "cmd": "cat /etc/issue",
        "search_patterns": [r"BIG-IP"],
        "priority": 99,
        "dispatch": "_autodetect_std",
    },
    "hp_comware": {
        "cmd": "display version",
        "search_patterns": ["HPE Comware", "HP Comware"],
        "priority": 99,
        "dispatch": "_autodetect_std",
    },
    "hp_procurve": {
        "cmd": "show version",
        "search_patterns": [r"Image stamp.*/code/build"],
        "priority": 99,
        "dispatch": "_autodetect_std",
    },
    "huawei": {
        "cmd": "display version",
        "search_patterns": [
            r"Huawei Technologies",
            r"Huawei Versatile Routing Platform Software",
        ],
        "priority": 99,
        "dispatch": "_autodetect_std",
    },
    "juniper_junos": {
        "cmd": "show version",
        "search_patterns": [
            r"JUNOS Software Release",
            r"JUNOS .+ Software",
            r"JUNOS OS Kernel",
            r"JUNOS Base Version",
        ],
        "priority": 99,
        "dispatch": "_autodetect_std",
    },
    "linux": {
        "cmd": "uname -a",
        "search_patterns": [r"Linux"],
        "priority": 99,
        "dispatch": "_autodetect_std",
    },
    "ericsson_ipos": {
        "cmd": "show version",
        "search_patterns": [r"Ericsson IPOS Version"],
        "priority": 99,
        "dispatch": "_autodetect_std",
    },
    "extreme_exos": {
        "cmd": "show version",
        "search_patterns": [r"ExtremeXOS"],
        "priority": 99,
        "dispatch": "_autodetect_std",
    },
    "extreme_netiron": {
        "cmd": "show version",
        "search_patterns": [r"(NetIron|MLX)"],
        "priority": 99,
        "dispatch": "_autodetect_std",
    },
    "extreme_slx": {
        "cmd": "show version",
        "search_patterns": [
            r"SLX-OS Operating System",
        ],
        "priority": 99,
        "dispatch": "_autodetect_std",
    },
    "extreme_tierra": {
        "cmd": "show version",
        "search_patterns": [r"TierraOS Software"],
        "priority": 99,
        "dispatch": "_autodetect_std",
    },
    "ubiquiti_edgeswitch": {
        "cmd": "show version",
        "search_patterns": [r"EdgeSwitch"],
        "priority": 99,
        "dispatch": "_autodetect_std",
    },
    "cisco_wlc": {
        "cmd": "",
        "dispatch": "_autodetect_remote_version",
        "search_patterns": [r"CISCO_WLC"],
        "priority": 99,
    },
    "cisco_wlc_85": {
        "cmd": "show inventory",
        "dispatch": "_autodetect_std",
        "search_patterns": [r"Cisco.*Wireless.*Controller"],
        "priority": 99,
    },
    "mellanox_mlnxos": {
        "cmd": "show version",
        "search_patterns": [r"Onyx", r"SX_PPC_M460EX"],
        "priority": 99,
        "dispatch": "_autodetect_std",
    },
    "yamaha": {
        "cmd": "show copyright",
        "search_patterns": [r"Yamaha Corporation"],
        "priority": 99,
        "dispatch": "_autodetect_std",
    },
    "fortinet": {
        "cmd": "get system status",
        "search_patterns": [r"FortiOS", r"FortiGate"],
        "priority": 99,
        "dispatch": "_autodetect_std",
    },
    "paloalto_panos": {
        "cmd": "show system info",
        "search_patterns": [r"model:\s+PA"],
        "priority": 99,
        "dispatch": "_autodetect_std",
    },
    "supermicro_smis": {
        "cmd": "show system info",
        "search_patterns": [r"Super Micro Computer"],
        "priority": 99,
        "dispatch": "_autodetect_std",
    },
    "flexvnf": {
        "cmd": "show system package-info",
        "search_patterns": [r"Versa FlexVNF"],
        "priority": 99,
        "dispatch": "_autodetect_std",
    },
    "cisco_viptela": {
        "cmd": "show system status",
        "search_patterns": [r"Viptela, Inc"],
        "priority": 99,
        "dispatch": "_autodetect_std",
    },
    "oneaccess_oneos": {
        "cmd": "show version",
        "search_patterns": [r"OneOS"],
        "priority": 99,
        "dispatch": "_autodetect_std",
    },
    "netgear_prosafe": {
        "cmd": "show version",
        "search_patterns": [r"ProSAFE"],
        "priority": 99,
        "dispatch": "_autodetect_std",
    },
<<<<<<< HEAD
    "nec_ix": {
        "cmd": "show hardware",
        "search_patterns": [r"IX Series"],
=======
    "huawei_smartax": {
        "cmd": "display version",
        "search_patterns": [r"Huawei Integrated Access Software"],
>>>>>>> f497e993
        "priority": 99,
        "dispatch": "_autodetect_std",
    },
}

# Sort SSH_MAPPER_DICT such that the most common commands are first
cmd_count: Dict[str, int] = {}
for k, v in SSH_MAPPER_DICT.items():
    my_cmd = v["cmd"]
    assert isinstance(my_cmd, str)
    count = cmd_count.setdefault(my_cmd, 0)
    cmd_count[my_cmd] = count + 1
cmd_count = {k: v for k, v in sorted(cmd_count.items(), key=lambda item: item[1])}

# SSH_MAPPER_BASE is a list
SSH_MAPPER_BASE = sorted(
    SSH_MAPPER_DICT.items(), key=lambda item: int(cmd_count[str(item[1]["cmd"])])
)
SSH_MAPPER_BASE.reverse()


class SSHDetect(object):
    """
    The SSHDetect class tries to automatically guess the device type running on the SSH remote end.
    Be careful that the kwargs 'device_type' must be set to 'autodetect', otherwise it won't work at
    all.

    Parameters
    ----------
    *args : list
        The same *args that you might provide to the netmiko.ssh_dispatcher.ConnectHandler.
    *kwargs : dict
        The same *kwargs that you might provide to the netmiko.ssh_dispatcher.ConnectHandler.

    Attributes
    ----------
    connection : netmiko.terminal_server.TerminalServerSSH
        A basic connection to the remote SSH end.
    potential_matches: dict
        Dict of (device_type, accuracy) that is populated through an interaction with the
        remote end.

    Methods
    -------
    autodetect()
        Try to determine the device type.
    """

    def __init__(self, *args: Any, **kwargs: Any) -> None:
        """
        Constructor of the SSHDetect class
        """
        if kwargs["device_type"] != "autodetect":
            raise ValueError("The connection device_type must be 'autodetect'")
        # Always set cmd_verify to False for autodetect
        kwargs["global_cmd_verify"] = False
        self.connection = ConnectHandler(*args, **kwargs)

        # Add additional sleep to let the login complete.
        time.sleep(3)

        # Call the _test_channel_read() in base to clear initial data
        output = BaseConnection._test_channel_read(self.connection)
        self.initial_buffer = output
        self.potential_matches: Dict[str, int] = {}
        self._results_cache: Dict[str, str] = {}

    def autodetect(self) -> Union[str, None]:
        """
        Try to guess the best 'device_type' based on patterns defined in SSH_MAPPER_BASE

        Returns
        -------
        best_match : str or None
            The device type that is currently the best to use to interact with the device
        """
        for device_type, autodetect_dict in SSH_MAPPER_BASE:
            tmp_dict = autodetect_dict.copy()
            call_method = tmp_dict.pop("dispatch")
            assert isinstance(call_method, str)
            autodetect_method = getattr(self, call_method)
            accuracy = autodetect_method(**tmp_dict)
            if accuracy:
                self.potential_matches[device_type] = accuracy
                if accuracy >= 99:  # Stop the loop as we are sure of our match
                    best_match = sorted(
                        self.potential_matches.items(), key=lambda t: t[1], reverse=True
                    )
                    # WLC needs two different auto-dectect solutions
                    if "cisco_wlc_85" in best_match[0]:
                        best_match[0] = ("cisco_wlc", 99)
                    # IOS XR needs two different auto-dectect solutions
                    if "cisco_xr_2" in best_match[0]:
                        best_match[0] = ("cisco_xr", 99)
                    self.connection.disconnect()
                    return best_match[0][0]

        if not self.potential_matches:
            self.connection.disconnect()
            return None

        best_match = sorted(
            self.potential_matches.items(), key=lambda t: t[1], reverse=True
        )
        self.connection.disconnect()
        return best_match[0][0]

    def _send_command(self, cmd: str = "") -> str:
        """
        Handle reading/writing channel directly. It is also sanitizing the output received.

        Parameters
        ----------
        cmd : str, optional
            The command to send to the remote device (default : "", just send a new line)

        Returns
        -------
        output : str
            The output from the command sent
        """
        self.connection.write_channel(cmd + "\n")
        time.sleep(1)
        output = self.connection.read_channel_timing(last_read=6.0)
        output = self.connection.strip_backspaces(output)
        return output

    def _send_command_wrapper(self, cmd: str) -> str:
        """
        Send command to the remote device with a caching feature to avoid sending the same command
        twice based on the SSH_MAPPER_BASE dict cmd key.

        Parameters
        ----------
        cmd : str
            The command to send to the remote device after checking cache.

        Returns
        -------
        response : str
            The response from the remote device.
        """
        cached_results = self._results_cache.get(cmd)
        if not cached_results:
            response = self._send_command(cmd)
            self._results_cache[cmd] = response
            return response
        else:
            return cached_results

    def _autodetect_remote_version(
        self,
        search_patterns: Optional[List[str]] = None,
        re_flags: int = re.IGNORECASE,
        priority: int = 99,
        **kwargs: Any
    ) -> int:
        """
        Method to try auto-detect the device type, by matching a regular expression on the reported
        remote version of the SSH server.

        Parameters
        ----------
        search_patterns : list
            A list of regular expression to look for in the reported remote SSH version
            (default: None).
        re_flags: re.flags, optional
            Any flags from the python re module to modify the regular expression (default: re.I).
        priority: int, optional
            The confidence the match is right between 0 and 99 (default: 99).
        """
        invalid_responses = [r"^$"]

        if not search_patterns:
            return 0

        try:
            remote_conn = self.connection.remote_conn
            assert isinstance(remote_conn, paramiko.Channel)
            assert remote_conn.transport is not None
            remote_version = remote_conn.transport.remote_version
            for pattern in invalid_responses:
                match = re.search(pattern, remote_version, flags=re.I)
                if match:
                    return 0
            for pattern in search_patterns:
                match = re.search(pattern, remote_version, flags=re_flags)
                if match:
                    return priority
        except Exception:
            return 0
        return 0

    def _autodetect_std(
        self,
        cmd: str = "",
        search_patterns: Optional[List[str]] = None,
        re_flags: int = re.IGNORECASE,
        priority: int = 99,
    ) -> int:
        """
        Standard method to try to auto-detect the device type. This method will be called for each
        device_type present in SSH_MAPPER_BASE dict ('dispatch' key). It will attempt to send a
        command and match some regular expression from the ouput for each entry in SSH_MAPPER_BASE
        ('cmd' and 'search_pattern' keys).

        Parameters
        ----------
        cmd : str
            The command to send to the remote device after checking cache.
        search_patterns : list
            A list of regular expression to look for in the command's output (default: None).
        re_flags: re.flags, optional
            Any flags from the python re module to modify the regular expression (default: re.I).
        priority: int, optional
            The confidence the match is right between 0 and 99 (default: 99).
        """
        invalid_responses = [
            r"% Invalid input detected",
            r"syntax error, expecting",
            r"Error: Unrecognized command",
            r"%Error",
            r"command not found",
            r"Syntax Error: unexpected argument",
            r"% Unrecognized command found at",
            r"% Unknown command, the error locates at",
        ]
        if not cmd or not search_patterns:
            return 0
        try:
            # _send_command_wrapper will use already cached results if available
            response = self._send_command_wrapper(cmd)
            # Look for error conditions in output
            for pattern in invalid_responses:
                match = re.search(pattern, response, flags=re.I)
                if match:
                    return 0
            for pattern in search_patterns:
                match = re.search(pattern, response, flags=re_flags)
                if match:
                    return priority
        except Exception:
            return 0
        return 0<|MERGE_RESOLUTION|>--- conflicted
+++ resolved
@@ -327,18 +327,18 @@
         "priority": 99,
         "dispatch": "_autodetect_std",
     },
-<<<<<<< HEAD
-    "nec_ix": {
-        "cmd": "show hardware",
-        "search_patterns": [r"IX Series"],
-=======
     "huawei_smartax": {
         "cmd": "display version",
         "search_patterns": [r"Huawei Integrated Access Software"],
->>>>>>> f497e993
-        "priority": 99,
-        "dispatch": "_autodetect_std",
-    },
+        "priority": 99,
+        "dispatch": "_autodetect_std",
+    },
+      "nec_ix": {
+        "cmd": "show hardware",
+        "search_patterns": [r"IX Series"],
+        "priority": 99,
+        "dispatch": "_autodetect_std",
+    }
 }
 
 # Sort SSH_MAPPER_DICT such that the most common commands are first
