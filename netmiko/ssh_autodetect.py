"""
The ssh_autodetect module is used to auto-detect the netmiko device_type to use to further initiate
a new SSH connection with a remote host. This auto-detection is based on a unique class called
**SSHDetect**.

Notes
-----

The **SSHDetect** class is instantiated using the same parameters than a standard Netmiko
connection (see the *netmiko.ssh_dispatacher.ConnectHandler* function). The only acceptable value
for the 'device_type' argument is 'autodetect'.

The auto-detection is solely based on the *SSH_MAPPER_BASE* dictionary. The keys are the name of
the 'device_type' supported for auto-detection and the value is another dictionary describing how
to handle the auto-detection.

* "cmd" : The command to send to the remote device. **The command output must not require paging.**
* "search_patterns" : A list of regex to compare with the output of the command
* "priority" : An integer (0-99) which specifies the confidence of the match above
* "dispatch" : The function to call to try the autodetection (per default SSHDetect._autodetect_std)

Examples
--------

# Auto-detection section
>>> from netmiko.ssh_autodetect import SSHDetect
>>> from netmiko.ssh_dispatcher import ConnectHandler
>>> remote_device = {'device_type': 'autodetect',
                     'host': 'remote.host',
                     'username': 'test',
                     'password': 'foo'}
>>> guesser = SSHDetect(**remote_device)
>>> best_match = guesser.autodetect()
>>> print(best_match) # Name of the best device_type to use further
>>> print(guesser.potential_matches) # Dictionary of the whole matching result

# Netmiko connection creation section
>>> remote_device['device_type'] = best_match
>>> connection = ConnectHandler(**remote_device)
"""
from __future__ import unicode_literals

import re
import time
from netmiko.ssh_dispatcher import ConnectHandler
from netmiko.base_connection import BaseConnection


# 'dispatch' key is the SSHDetect method to call. dispatch key will be popped off dictionary
# remaining keys indicate kwargs that will be passed to dispatch method.
# Note, the 'cmd' needs to avoid output paging.
SSH_MAPPER_BASE = {
    'alcatel_aos': {
        "cmd": "show system",
        "search_patterns": [r"Alcatel-Lucent"],
        "priority": 99,
        "dispatch": "_autodetect_std",
    },
    'alcatel_sros': {
        "cmd": "show version",
        "search_patterns": [
            "Nokia",
            "Alcatel",
        ],
        "priority": 99,
        "dispatch": "_autodetect_std",
    },
    'apresia_aeos': {
        "cmd": "show system",
        "search_patterns": ["Apresia"],
        "priority": 99,
        "dispatch": "_autodetect_std",
    },
    'arista_eos': {
        "cmd": "show version",
        "search_patterns": [r"Arista"],
        "priority": 99,
        "dispatch": "_autodetect_std",
    },
    'cisco_asa': {
        "cmd": "show version",
        "search_patterns": [r"Cisco Adaptive Security Appliance", r"Cisco ASA"],
        "priority": 99,
        "dispatch": "_autodetect_std",
    },
    'cisco_ios': {
        "cmd": "show version",
        "search_patterns": [
           "Cisco IOS Software",
           "Cisco Internetwork Operating System Software"
        ],
        "priority": 99,
        "dispatch": "_autodetect_std",
    },
    'cisco_nxos': {
        "cmd": "show version",
        "search_patterns": [r"Cisco Nexus Operating System", r"NX-OS"],
        "priority": 99,
        "dispatch": "_autodetect_std",
    },
    'cisco_xr': {
        "cmd": "show version",
        "search_patterns": [r"Cisco IOS XR"],
        "priority": 99,
        "dispatch": "_autodetect_std",
    },
    'dell_force10': {
        "cmd": "show version",
        "search_patterns": [r"S4048-ON"],
        "priority": 99,
        "dispatch": "_autodetect_std",
    },
    'dell_os10': {
        "cmd": "show version",
        "search_patterns": [r"Dell EMC Networking OS10-Enterprise"],
        "priority": 99,
        "dispatch": "_autodetect_std",
    },
    'f5_tmsh': {
        "cmd": "show sys version",
        "search_patterns": [r"BIG-IP"],
        "priority": 99,
        "dispatch": "_autodetect_std",
    },
    'f5_linux': {
        "cmd": "cat /etc/issue",
        "search_patterns": [r"BIG-IP"],
        "priority": 99,
        "dispatch": "_autodetect_std",
    },
    'huawei': {
        "cmd": "display version",
        "search_patterns": [
            r"Huawei Technologies",
            r"Huawei Versatile Routing Platform Software"
        ],
        "priority": 99,
        "dispatch": "_autodetect_std",
    },
    'juniper_junos': {
        "cmd": "show version",
        "search_patterns": [
            r"JUNOS Software Release",
            r"JUNOS .+ Software",
            r"JUNOS OS Kernel",
        ],
        "priority": 99,
        "dispatch": "_autodetect_std",
    },
<<<<<<< HEAD
    'acs_linux': {
        "cmd": "cat /etc/issue",
        "search_patterns": [r"ACS"],
        "priority": 99,
        "dispatch": "_autodetect_std",
    },
    'opengear_linux': {
        "cmd": "cat /etc/issue",
        "search_patterns": [r"OpenGear"],
        "priority": 99,
        "dispatch": "_autodetect_std",
    },
    'dell_force10': {
        "cmd": "show version",
        "search_patterns": [r"S4048-ON"],
        "priority": 99,
        "dispatch": "_autodetect_std",
    },
    'dell_os10': {
        "cmd": "show version",
        "search_patterns": [r"Dell EMC Networking OS10-Enterprise"],
=======
    'linux': {
        "cmd": "uname -a",
        "search_patterns": [r"Linux"],
>>>>>>> ef222a0b
        "priority": 99,
        "dispatch": "_autodetect_std",
    }
}


class SSHDetect(object):
    """
    The SSHDetect class tries to automatically guess the device type running on the SSH remote end.
    Be careful that the kwargs 'device_type' must be set to 'autodetect', otherwise it won't work at
    all.

    Parameters
    ----------
    *args : list
        The same *args that you might provide to the netmiko.ssh_dispatcher.ConnectHandler.
    *kwargs : dict
        The same *kwargs that you might provide to the netmiko.ssh_dispatcher.ConnectHandler.

    Attributes
    ----------
    connection : netmiko.terminal_server.TerminalServer
        A basic connection to the remote SSH end.
    potential_matches: dict
        Dict of (device_type, accuracy) that is populated through an interaction with the
        remote end.

    Methods
    -------
    autodetect()
        Try to determine the device type.
    """

    def __init__(self, *args, **kwargs):
        """
        Constructor of the SSHDetect class
        """
        if kwargs["device_type"] != "autodetect":
            raise ValueError("The connection device_type must be 'autodetect'")
        self.connection = ConnectHandler(*args, **kwargs)
        # Call the _test_channel_read() in base to clear initial data
        output = BaseConnection._test_channel_read(self.connection)
        self.initial_buffer = output
        self.potential_matches = {}
        self._results_cache = {}

    def autodetect(self):
        """
        Try to guess the best 'device_type' based on patterns defined in SSH_MAPPER_BASE

        Returns
        -------
        best_match : str or None
            The device type that is currently the best to use to interact with the device
        """
        for device_type, autodetect_dict in SSH_MAPPER_BASE.items():
            tmp_dict = autodetect_dict.copy()
            call_method = tmp_dict.pop("dispatch")
            autodetect_method = getattr(self, call_method)
            accuracy = autodetect_method(**tmp_dict)
            if accuracy:
                self.potential_matches[device_type] = accuracy
                if accuracy >= 99:  # Stop the loop as we are sure of our match
                    best_match = sorted(self.potential_matches.items(), key=lambda t: t[1],
                                        reverse=True)
                    self.connection.disconnect()
                    return best_match[0][0]

        if not self.potential_matches:
            self.connection.disconnect()
            return None

        best_match = sorted(self.potential_matches.items(), key=lambda t: t[1], reverse=True)
        self.connection.disconnect()
        return best_match[0][0]

    def _send_command(self, cmd=""):
        """
        Handle reading/writing channel directly. It is also sanitizing the output received.

        Parameters
        ----------
        cmd : str, optional
            The command to send to the remote device (default : "", just send a new line)

        Returns
        -------
        output : str
            The output from the command sent
        """
        self.connection.write_channel(cmd + "\n")
        time.sleep(1)
        output = self.connection._read_channel_timing()
        output = self.connection.strip_ansi_escape_codes(output)
        output = self.connection.strip_backspaces(output)
        return output

    def _send_command_wrapper(self, cmd):
        """
        Send command to the remote device with a caching feature to avoid sending the same command
        twice based on the SSH_MAPPER_BASE dict cmd key.

        Parameters
        ----------
        cmd : str
            The command to send to the remote device after checking cache.

        Returns
        -------
        response : str
            The response from the remote device.
        """
        cached_results = self._results_cache.get(cmd)
        if not cached_results:
            response = self._send_command(cmd)
            self._results_cache[cmd] = response
            return response
        else:
            return cached_results

    def _autodetect_std(self, cmd="", search_patterns=None, re_flags=re.I, priority=99):
        """
        Standard method to try to auto-detect the device type. This method will be called for each
        device_type present in SSH_MAPPER_BASE dict ('dispatch' key). It will attempt to send a
        command and match some regular expression from the ouput for each entry in SSH_MAPPER_BASE
        ('cmd' and 'search_pattern' keys).

        Parameters
        ----------
        cmd : str
            The command to send to the remote device after checking cache.
        search_patterns : list
            A list of regular expression to look for in the command's output (default: None).
        re_flags: re.flags, optional
            Any flags from the python re module to modify the regular expression (default: re.I).
        priority: int, optional
            The confidence the match is right between 0 and 99 (default: 99).
        """
        invalid_responses = [
            r'% Invalid input detected',
            r'syntax error, expecting',
            r'Error: Unrecognized command',
            r'%Error',
            r'command not found',
            r'Syntax Error: unexpected argument',
        ]
        if not cmd or not search_patterns:
            return 0
        try:
            # _send_command_wrapper will use already cached results if available
            response = self._send_command_wrapper(cmd)
            # Look for error conditions in output
            for pattern in invalid_responses:
                match = re.search(pattern, response, flags=re.I)
                if match:
                    return 0
            for pattern in search_patterns:
                match = re.search(pattern, response, flags=re_flags)
                if match:
                    return priority
        except Exception:
            return 0
        return 0<|MERGE_RESOLUTION|>--- conflicted
+++ resolved
@@ -104,18 +104,6 @@
         "priority": 99,
         "dispatch": "_autodetect_std",
     },
-    'dell_force10': {
-        "cmd": "show version",
-        "search_patterns": [r"S4048-ON"],
-        "priority": 99,
-        "dispatch": "_autodetect_std",
-    },
-    'dell_os10': {
-        "cmd": "show version",
-        "search_patterns": [r"Dell EMC Networking OS10-Enterprise"],
-        "priority": 99,
-        "dispatch": "_autodetect_std",
-    },
     'f5_tmsh': {
         "cmd": "show sys version",
         "search_patterns": [r"BIG-IP"],
@@ -147,7 +135,6 @@
         "priority": 99,
         "dispatch": "_autodetect_std",
     },
-<<<<<<< HEAD
     'acs_linux': {
         "cmd": "cat /etc/issue",
         "search_patterns": [r"ACS"],
@@ -169,11 +156,11 @@
     'dell_os10': {
         "cmd": "show version",
         "search_patterns": [r"Dell EMC Networking OS10-Enterprise"],
-=======
+        "priority": 99,
+        "dispatch": "_autodetect_std",
     'linux': {
         "cmd": "uname -a",
         "search_patterns": [r"Linux"],
->>>>>>> ef222a0b
         "priority": 99,
         "dispatch": "_autodetect_std",
     }
