--- conflicted
+++ resolved
@@ -2398,11 +2398,8 @@
         code_cursor_down = chr(27) + r"\[\d*B"
         code_wrap_around = chr(27) + r"\[\?7h"
         code_bracketed_paste_mode = chr(27) + r"\[\?2004h"
-<<<<<<< HEAD
         code_underline = chr(27) + r"\[4m"
-=======
         code_query_device = chr(27) + r"\[c"
->>>>>>> dddf3d4c
 
         code_set = [
             code_position_cursor,
@@ -2433,11 +2430,8 @@
             code_cursor_forward,
             code_wrap_around,
             code_bracketed_paste_mode,
-<<<<<<< HEAD
             code_underline,
-=======
             code_query_device,
->>>>>>> dddf3d4c
         ]
 
         output = string_buffer
