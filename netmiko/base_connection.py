--- conflicted
+++ resolved
@@ -491,48 +491,36 @@
                           pwd_pattern, delay_factor, max_loops)
 
     def telnet_login(self, pri_prompt_terminator=r'#\s*$', alt_prompt_terminator=r'>\s*$',
-<<<<<<< HEAD
                      username_pattern=r"(?:[Uu]ser:|sername|ogin)",
                      pwd_pattern=r"assword",
                      additional_responses_dict=None,
                      error_pattern=r"(?i)(invalid login|login failed)",
                      delay_factor=1, max_loops=25):
-        """
-        Telnet login. Can be none, just a password, or username/password.
-
-        :param pri_prompt_terminator: the pattern used to detect command prompt.
-        :type pri_prompt_terminator: regular expression string
-        :param sec_prompt_terminator: the pattern used to detect command prompt (alt).
-        :type sec_prompt_terminator: regular expression string
-        :param username_pattern: the pattern used to identify when username is requested.
-        :type username_pattern: regular expression string
-        :param pwd_pattern: the pattern used to identify when password is requested.
-        :type pwd_pattern: regular expression string
+        """Telnet login. Can be username/password or just password.
+
+        :param pri_prompt_terminator: Primary trailing delimiter for identifying a device prompt
+        :type pri_prompt_terminator: str
+
+        :param alt_prompt_terminator: Alternate trailing delimiter for identifying a device prompt
+        :type alt_prompt_terminator: str
+
+        :param username_pattern: Pattern used to identify the username prompt
+        :type username_pattern: str
+
+        :param pwd_pattern: Pattern used to identify the password prompt.
+        :type pwd_pattern: str
+
+        :param additional_responses_dict: Additional prompts that may occur (keys), and responses to send (values)
+        :type additional_responses_dict: dict { r'pattern': 'response', .. }
+
         :param error_pattern: the pattern used to identify login errors.
         :type error_pattern: regular expression string
-        :param additional_responses_dict: an optional dict containing additional prompts \
-        which may be encountered during login, and the respective response to send.
-        :type additional_responses_dict: dict containing { r'pattern': 'response', .. }
-=======
-                     username_pattern=r"(?:[Uu]ser:|sername|ogin)", pwd_pattern=r"assword",
-                     delay_factor=1, max_loops=20):
-        """Telnet login. Can be username/password or just password.
-
-        :param pri_prompt_terminator: Primary trailing delimiter for identifying a device prompt
-        :type pri_prompt_terminator: str
-
-        :param alt_prompt_terminator: Alternate trailing delimiter for identifying a device prompt
-        :type alt_prompt_terminator: str
-
-        :param username_pattern: Pattern used to identify the username prompt
-        :type username_pattern: str
 
         :param delay_factor: See __init__: global_delay_factor
         :type delay_factor: int
 
         :param max_loops: Controls the wait time in conjunction with the delay_factor
         (default: 20)
->>>>>>> a552253c
         """
         delay_factor = self.select_delay_factor(delay_factor)
 
