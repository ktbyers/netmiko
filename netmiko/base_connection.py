'''
Base connection class for netmiko

Handles SSH connection and methods that are generically applicable to different
platforms (Cisco and non-Cisco).

Also defines methods that should generally be supported by child classes
'''

from __future__ import print_function
from __future__ import unicode_literals

import paramiko
import telnetlib
import time
import socket
import re
import io
from os import path

from netmiko.netmiko_globals import MAX_BUFFER, BACKSPACE_CHAR
from netmiko.ssh_exception import NetMikoTimeoutException, NetMikoAuthenticationException
from netmiko.utilities import write_bytes


class BaseConnection(object):
    """
    Defines vendor independent methods.

    Otherwise method left as a stub method.
    """
    def __init__(self, ip='', host='', username='', password='', secret='', port=None,
                 device_type='', verbose=False, global_delay_factor=1, use_keys=False,
                 key_file=None, allow_agent=False, ssh_strict=False, system_host_keys=False,
                 alt_host_keys=False, alt_key_file='', ssh_config_file=None, timeout=8):
        """
        Initialize attributes for establishing connection to target device.

        :param ip: IP address of target device. Not required if `host` is
            provided.
        :type ip: str
        :param host: Hostname of target device. Not required if `ip` is
                provided.
        :type host: str
        :param username: Username to authenticate against target device if 
                required.
        :type username: str
        :param password: Password to authenticate against target device if 
                required.
        :type password: str
        :param secret: The enable password if target device requires one.
        :type secret: str
        :param port: The destination port used to connect to the target
                device.
        :type port: int or None
        :param device_type: Class selection based on device type.
        :type device_type: str
        :param verbose: If `True` enables more verbose logging.
        :type verbose: bool
        :param global_delay_factor: Controls global delay factor value.
        :type global_delay_factor: int
        :param use_keys: If true, Paramiko will attempt to connect to
                target device using SSH keys.
        :type use_keys: bool
        :param key_file: Name of the SSH key file to use for Paramiko
                SSH connection authentication.
        :type key_file: str
        :param allow_agent: Set to True to enable connect to the SSH agent
        :type allow_agent: bool
        :param ssh_strict: If `True` Paramiko will automatically reject 
                unknown hostname and keys. If 'False' Paramiko will 
                automatically add the hostname and new host key.
        :type ssh_strict: bool
        :param system_host_keys: If `True` Paramiko will load host keys
                from the user's local 'known hosts' file.
        :type system_host_keys: bool
        :param alt_host_keys: If `True` host keys will be loaded from
                a local host-key file.
        :type alt_host_keys: bool
        :param alt_key_file: If `alt_host_keys` is set to `True`, provide
                the filename of the local host-key file to load.
        :type alt_key_file: str
        :param ssh_config_file: File name of a OpenSSH configuration file 
                to load SSH connection parameters from.
        :type ssh_config_file: str
        :param timeout: Set a timeout on blocking read/write operations.
        :type timeout: float

        """

        if ip:
            self.host = ip
            self.ip = ip
        elif host:
            self.host = host
        if not ip and not host:
            raise ValueError("Either ip or host must be set")
        if port is None:
            if 'telnet' in device_type:
                self.port = 23
            else:
                self.port = 22
        else:
            self.port = int(port)
        self.username = username
        self.password = password
        self.secret = secret
        self.device_type = device_type
        self.ansi_escape_codes = False
        self.verbose = verbose
        self.timeout = timeout

        # Use the greater of global_delay_factor or delay_factor local to method
        self.global_delay_factor = global_delay_factor

        # set in set_base_prompt method
        self.base_prompt = ''

        # determine if telnet or SSH
        if '_telnet' in device_type:
            self.protocol = 'telnet'
            self.establish_connection()
            self.session_preparation()
        else:
            self.protocol = 'ssh'

            if not ssh_strict:
                self.key_policy = paramiko.AutoAddPolicy()
            else:
                self.key_policy = paramiko.RejectPolicy()

            # Options for SSH host_keys
            self.use_keys = use_keys
            self.key_file = key_file
            self.allow_agent = allow_agent
            self.system_host_keys = system_host_keys
            self.alt_host_keys = alt_host_keys
            self.alt_key_file = alt_key_file

            # For SSH proxy support
            self.ssh_config_file = ssh_config_file

            self.establish_connection()
            self.session_preparation()

        # Clear the read buffer
        time.sleep(.3 * self.global_delay_factor)
        self.clear_buffer()

    def __enter__(self):
        """Enter runtime context"""
        return self

    def __exit__(self, exc_type, exc_value, traceback):
        """Gracefully close connection on context manager exit"""
        self.disconnect()
        if exc_type is not None:
            raise exc_type(exc_value)

    def write_channel(self, out_data):
        """Generic handler that will write to both SSH and telnet channel."""
        if self.protocol == 'ssh':
            self.remote_conn.sendall(write_bytes(out_data))
        elif self.protocol == 'telnet':
            self.remote_conn.write(write_bytes(out_data))
        else:
            raise ValueError("Invalid protocol specified")

    def read_channel(self):
        """Generic handler that will read all the data from an SSH or telnet channel."""
        if self.protocol == 'ssh':
            output = ""
            while True:
                if self.remote_conn.recv_ready():
                    output += self.remote_conn.recv(MAX_BUFFER).decode('utf-8', 'ignore')
                else:
                    return output
        elif self.protocol == 'telnet':
            return self.remote_conn.read_very_eager().decode('utf-8', 'ignore')

    def _read_channel_expect(self, pattern='', re_flags=0):
        """
        Function that reads channel until pattern is detected.

        pattern takes a regular expression.

        By default pattern will be self.base_prompt

        Note: this currently reads beyond pattern. In the case of SSH it reads MAX_BUFFER.
        In the case of telnet it reads all non-blocking data.

        There are dependecies here like determining whether in config_mode that are actually
        depending on reading beyond pattern.
        """
        debug = False
        output = ''
        if not pattern:
            pattern = self.base_prompt
        pattern = re.escape(pattern)
        if debug:
            print("Pattern is: {}".format(pattern))

        # Will loop for self.timeout time (unless modified by global_delay_factor)
        i = 1
        loop_delay = .1
        max_loops = self.timeout / loop_delay
        while i < max_loops:
            if self.protocol == 'ssh':
                try:
                    # If no data available will wait timeout seconds trying to read
                    output += self.remote_conn.recv(MAX_BUFFER).decode('utf-8', 'ignore')
                except socket.timeout:
                    raise NetMikoTimeoutException("Timed-out reading channel, data not available.")
            elif self.protocol == 'telnet':
                output += self.read_channel()
            if re.search(pattern, output, flags=re_flags):
                if debug:
                    print("Pattern found: {} {}".format(pattern, output))
                return output
            time.sleep(loop_delay * self.global_delay_factor)
            i += 1
        raise NetMikoTimeoutException("Timed-out reading channel, pattern not found in output: {}"
                                      .format(pattern))

    def _read_channel_timing(self, delay_factor=1, max_loops=150):
        """
        Read data on the channel based on timing delays.

        Attempt to read channel max_loops number of times. If no data this will cause a 15 second
        delay.

        Once data is encountered read channel for another two seconds (2 * delay_factor) to make
        sure reading of channel is complete.
        """
        delay_factor = self.select_delay_factor(delay_factor)
        channel_data = ""
        i = 0
        while i <= max_loops:
            time.sleep(.1 * delay_factor)
            new_data = self.read_channel()
            if new_data:
                channel_data += new_data
            else:
                # Safeguard to make sure really done
                time.sleep(2 * delay_factor)
                new_data = self.read_channel()
                if not new_data:
                    break
                else:
                    channel_data += new_data
            i += 1
        return channel_data

    def read_until_prompt(self, *args, **kwargs):
        """Read channel until self.base_prompt detected. Return ALL data available."""
        return self._read_channel_expect(*args, **kwargs)

    def read_until_pattern(self, *args, **kwargs):
        """Read channel until pattern detected. Return ALL data available."""
        return self._read_channel_expect(*args, **kwargs)

    def read_until_prompt_or_pattern(self, pattern='', re_flags=0):
        """Read until either self.base_prompt or pattern is detected. Return ALL data available."""
        output = ''
        if not pattern:
            pattern = self.base_prompt
        pattern = re.escape(pattern)
        base_prompt_pattern = re.escape(self.base_prompt)
        while True:
            try:
                output += self.read_channel()
                if re.search(pattern, output, flags=re_flags) or re.search(base_prompt_pattern,
                                                                           output, flags=re_flags):
                    return output
            except socket.timeout:
                raise NetMikoTimeoutException("Timed-out reading channel, data not available.")

    def telnet_login(self, pri_prompt_terminator='#', alt_prompt_terminator='>',
                     delay_factor=1, max_loops=60):
        """Telnet login. Can be username/password or just password."""
        debug = False
        if debug:
            print("In telnet_login():")
        delay_factor = self.select_delay_factor(delay_factor)
        time.sleep(1 * delay_factor)

        output = ''
        return_msg = ''
        i = 1
        while i <= max_loops:
            try:
                output = self.read_channel()
                return_msg += output
                if debug:
                    print(output)
                if re.search(r"sername", output):
                    self.write_channel(self.username + '\n')
                    time.sleep(1 * delay_factor)
                    output = self.read_channel()
                    return_msg += output
                    if debug:
                        print("checkpoint1")
                        print(output)
                if re.search(r"assword", output):
                    self.write_channel(self.password + "\n")
                    time.sleep(.5 * delay_factor)
                    output = self.read_channel()
                    return_msg += output
                    if debug:
                        print("checkpoint2")
                        print(output)
                    if pri_prompt_terminator in output or alt_prompt_terminator in output:
                        if debug:
                            print("checkpoint3")
                        return return_msg
                if re.search(r"assword required, but none set", output):
                    if debug:
                        print("checkpoint4")
                    msg = "Telnet login failed - Password required, but none set: {0}".format(
                        self.host)
                    raise NetMikoAuthenticationException(msg)
                if pri_prompt_terminator in output or alt_prompt_terminator in output:
                    if debug:
                        print("checkpoint5")
                    return return_msg
                self.write_channel("\n")
                time.sleep(.5 * delay_factor)
                i += 1
            except EOFError:
                msg = "Telnet login failed: {0}".format(self.host)
                raise NetMikoAuthenticationException(msg)

        # Last try to see if we already logged in
        self.write_channel("\n")
        time.sleep(.5 * delay_factor)
        output = self.read_channel()
        return_msg += output
        if pri_prompt_terminator in output or alt_prompt_terminator in output:
            if debug:
                print("checkpoint6")
            return return_msg

        msg = "Telnet login failed: {0}".format(self.host)
        raise NetMikoAuthenticationException(msg)

    def session_preparation(self):
        """
        Prepare the session after the connection has been established

        This method handles some of vagaries that occur between various devices
        early on in the session.

        In general, it should include:
        self.set_base_prompt()
        self.disable_paging()
        self.set_terminal_width()
        """
        self.set_base_prompt()
        self.disable_paging()
        self.set_terminal_width()

    def _use_ssh_config(self, connect_dict):
        """
        Update SSH connection parameters based on contents of SSH 'config' file

        This method modifies the connect_dict dictionary, returns None
        """
        # Use SSHConfig to generate source content.
        full_path = path.abspath(path.expanduser(self.ssh_config_file))
        if path.exists(full_path):
            ssh_config_instance = paramiko.SSHConfig()
            with open(full_path) as f:
                ssh_config_instance.parse(f)
                host_specifier = "{0}:{1}".format(self.host, self.port)
                source = ssh_config_instance.lookup(host_specifier)
        else:
            source = {}

        if source.get('proxycommand'):
            proxy = paramiko.ProxyCommand(source['proxycommand'])
        elif source.get('ProxyCommand'):
            proxy = paramiko.ProxyCommand(source['proxycommand'])
        else:
            proxy = None

        # Only update 'hostname', 'sock', 'port', and 'username'
        # For 'port' and 'username' only update if using object defaults
        if connect_dict['port'] == 22:
            connect_dict['port'] = int(source.get('port', self.port))
        if connect_dict['username'] == '':
            connect_dict['username'] = source.get('username', self.username)
        if proxy:
            connect_dict['sock'] = proxy
        connect_dict['hostname'] = source.get('hostname', self.host)

    def _connect_params_dict(self):
        """Convert Paramiko connect params to a dictionary."""
        return {
            'hostname': self.host,
            'port': self.port,
            'username': self.username,
            'password': self.password,
            'look_for_keys': self.use_keys,
            'allow_agent': self.allow_agent,
            'key_filename': self.key_file,
            'timeout': self.timeout,
        }

    def _sanitize_output(self, output, strip_command=False, command_string=None,
                         strip_prompt=False):
        """Sanitize the output."""
        if self.ansi_escape_codes:
            output = self.strip_ansi_escape_codes(output)
        output = self.normalize_linefeeds(output)
        if strip_command and command_string:
            output = self.strip_command(command_string, output)
        if strip_prompt:
            output = self.strip_prompt(output)
        return output

    def establish_connection(self, width=None, height=None):
        """
        Establish SSH connection to the network device

        Timeout will generate a NetMikoTimeoutException
        Authentication failure will generate a NetMikoAuthenticationException

        width and height are needed for Fortinet paging setting.
        """
        if self.protocol == 'telnet':
            self.remote_conn = telnetlib.Telnet(self.host, port=self.port, timeout=self.timeout)
            self.telnet_login()
        elif self.protocol == 'ssh':

            # Convert Paramiko connection parameters to a dictionary
            ssh_connect_params = self._connect_params_dict()

            # Check if using SSH 'config' file mainly for SSH proxy support
            if self.ssh_config_file:
                self._use_ssh_config(ssh_connect_params)

            # Create instance of SSHClient object
            self.remote_conn_pre = paramiko.SSHClient()

            # Load host_keys for better SSH security
            if self.system_host_keys:
                self.remote_conn_pre.load_system_host_keys()
            if self.alt_host_keys and path.isfile(self.alt_key_file):
                self.remote_conn_pre.load_host_keys(self.alt_key_file)

            # Default is to automatically add untrusted hosts (make sure appropriate for your env)
            self.remote_conn_pre.set_missing_host_key_policy(self.key_policy)

            # initiate SSH connection
            try:
                self.remote_conn_pre.connect(**ssh_connect_params)
            except socket.error:
                msg = "Connection to device timed-out: {device_type} {ip}:{port}".format(
                    device_type=self.device_type, ip=self.host, port=self.port)
                raise NetMikoTimeoutException(msg)
            except paramiko.ssh_exception.AuthenticationException as auth_err:
                msg = "Authentication failure: unable to connect {device_type} {ip}:{port}".format(
                    device_type=self.device_type, ip=self.host, port=self.port)
                msg += '\n' + str(auth_err)
                raise NetMikoAuthenticationException(msg)

            if self.verbose:
                print("SSH connection established to {0}:{1}".format(self.host, self.port))

            # Use invoke_shell to establish an 'interactive session'
            if width and height:
                self.remote_conn = self.remote_conn_pre.invoke_shell(term='vt100', width=width,
                                                                     height=height)
            else:
                self.remote_conn = self.remote_conn_pre.invoke_shell()

            self.remote_conn.settimeout(self.timeout)
            self.special_login_handler()
            if self.verbose:
                print("Interactive SSH session established")

        # make sure you can read the channel
        i = 0
        delay_factor = self.select_delay_factor(delay_factor=0)
        main_delay = delay_factor * .1
        time.sleep(main_delay)
        while i <= 40:
            new_data = self.read_channel()
            if new_data:
                break
            else:
                self.write_channel('\n')
                main_delay = main_delay * 1.1
                if main_delay >= 8:
                    main_delay = 8
                time.sleep(main_delay)
                i += 1
        # check if data was ever present
        if new_data:
            return ""
        else:
            raise NetMikoTimeoutException("Timed out waiting for data")

    def select_delay_factor(self, delay_factor):
        """Choose the greater of delay_factor or self.global_delay_factor."""
        if delay_factor >= self.global_delay_factor:
            return delay_factor
        else:
            return self.global_delay_factor

    def special_login_handler(self, delay_factor=1):
        """Handler for devices like WLC, Avaya ERS that throw up characters prior to login."""
        pass

    def disable_paging(self, command="terminal length 0", delay_factor=1):
        """Disable paging default to a Cisco CLI method."""
        debug = False
        delay_factor = self.select_delay_factor(delay_factor)
        time.sleep(delay_factor * .1)
        self.clear_buffer()
        command = self.normalize_cmd(command)
        if debug:
            print("In disable_paging")
            print("Command: {}".format(command))
        self.write_channel(command)
        output = self.read_until_prompt()
        if self.ansi_escape_codes:
            output = self.strip_ansi_escape_codes(output)
        if debug:
            print(output)
            print("Exiting disable_paging")
        return output

    def set_terminal_width(self, command="", delay_factor=1):
        """
        CLI terminals try to automatically adjust the line based on the width of the terminal.
        This causes the output to get distorted when accessed programmatically.

        Set terminal width to 511 which works on a broad set of devices.
        """
        if not command:
            return ""
        debug = False
        delay_factor = self.select_delay_factor(delay_factor)
        command = self.normalize_cmd(command)
        self.write_channel(command)
        output = self.read_until_prompt()
        if self.ansi_escape_codes:
            output = self.strip_ansi_escape_codes(output)
        if debug:
            print(output)
            print("Exiting set_terminal_width")
        return output

    def set_base_prompt(self, pri_prompt_terminator='#',
                        alt_prompt_terminator='>', delay_factor=1):
        """
        Sets self.base_prompt

        Used as delimiter for stripping of trailing prompt in output.

        Should be set to something that is general and applies in multiple contexts. For Cisco
        devices this will be set to router hostname (i.e. prompt without '>' or '#').

        This will be set on entering user exec or privileged exec on Cisco, but not when
        entering/exiting config mode.
        """
        prompt = self.find_prompt(delay_factor=delay_factor)
        if not prompt[-1] in (pri_prompt_terminator, alt_prompt_terminator):
            raise ValueError("Router prompt not found: {0}".format(prompt))
        # Strip off trailing terminator
        self.base_prompt = prompt[:-1]
        return self.base_prompt

    def find_prompt(self, delay_factor=1):
        """Finds the current network device prompt, last line only."""
        debug = False
        delay_factor = self.select_delay_factor(delay_factor)
        self.clear_buffer()
        self.write_channel("\n")
        time.sleep(delay_factor * .1)

        # Initial attempt to get prompt
        prompt = self.read_channel().strip()
        if self.ansi_escape_codes:
            prompt = self.strip_ansi_escape_codes(prompt)

        if debug:
            print("prompt1: {}".format(prompt))

        # Check if the only thing you received was a newline
        count = 0
        while count <= 10 and not prompt:
            prompt = self.read_channel().strip()
            if prompt:
                if debug:
                    print("prompt2a: {}".format(repr(prompt)))
                    print("prompt2b: {}".format(prompt))
                if self.ansi_escape_codes:
                    prompt = self.strip_ansi_escape_codes(prompt).strip()
            else:
                self.write_channel("\n")
                time.sleep(delay_factor * .1)
            count += 1

        if debug:
            print("prompt3: {}".format(prompt))
        # If multiple lines in the output take the last line
        prompt = self.normalize_linefeeds(prompt)
        prompt = prompt.split('\n')[-1]
        prompt = prompt.strip()
        if not prompt:
            raise ValueError("Unable to find prompt: {}".format(prompt))
        time.sleep(delay_factor * .1)
        self.clear_buffer()
        return prompt

    def clear_buffer(self):
        """Read any data available in the channel."""
        self.read_channel()

    def send_command_timing(self, command_string, delay_factor=1, max_loops=150,
                            strip_prompt=True, strip_command=True):
        '''
        Execute command_string on the SSH channel.

        Use delay based mechanism to obtain output.  Strips echoed characters and router prompt.

        delay_factor can be used to increase the delays.

        max_loops can be used to increase the number of times it reads the data buffer

        Returns the output of the command.
        '''
        debug = False
        if debug:
            print('In send_command_timing')

        delay_factor = self.select_delay_factor(delay_factor)
        output = ''
        self.clear_buffer()
        command_string = self.normalize_cmd(command_string)
        if debug:
            print("Command is: {0}".format(command_string))

        self.write_channel(command_string)
        output = self._read_channel_timing(delay_factor=delay_factor, max_loops=max_loops)
        if debug:
            print("zzz: {}".format(output))
        output = self._sanitize_output(output, strip_command=strip_command,
                                       command_string=command_string, strip_prompt=strip_prompt)
        if debug:
            print(output)
        return output

    def strip_prompt(self, a_string):
        """Strip the trailing router prompt from the output."""
        response_list = a_string.split('\n')
        last_line = response_list[-1]
        if self.base_prompt in last_line:
            return '\n'.join(response_list[:-1])
        else:
            return a_string

    def send_command(self, command_string, expect_string=None,
                     delay_factor=1, max_loops=500, auto_find_prompt=True,
                     strip_prompt=True, strip_command=True):
        '''
        Send command to network device retrieve output until router_prompt or expect_string

        By default this method will keep waiting to receive data until the network device prompt is
        detected. The current network device prompt will be determined automatically.

        command_string = command to execute
        expect_string = pattern to search for uses re.search (use raw strings)
        delay_factor = decrease the initial delay before we start looking for data
        max_loops = number of iterations before we give up and raise an exception
        strip_prompt = strip the trailing prompt from the output
        strip_command = strip the leading command from the output
        '''
        debug = False
        delay_factor = self.select_delay_factor(delay_factor)

        # Find the current router prompt
        if expect_string is None:
            if auto_find_prompt:
                try:
                    prompt = self.find_prompt(delay_factor=delay_factor)
                except ValueError:
                    prompt = self.base_prompt
                if debug:
                    print("Found prompt: {}".format(prompt))
            else:
                prompt = self.base_prompt
            search_pattern = re.escape(prompt.strip())
        else:
            search_pattern = expect_string

        command_string = self.normalize_cmd(command_string)
        if debug:
            print("Command is: {0}".format(command_string))
            print("Search to stop receiving data is: '{0}'".format(search_pattern))

        time.sleep(delay_factor * .2)
        self.clear_buffer()
        self.write_channel(command_string)

        # Initial delay after sending command
        i = 1
        # Keep reading data until search_pattern is found (or max_loops)
        output = ''
        while i <= max_loops:
            new_data = self.read_channel()
            if new_data:
                output += new_data
                if debug:
                    print("{}:{}".format(i, output))
                try:
                    lines = output.split("\n")
                    first_line = lines[0]
                    # First line is the echo line containing the command. In certain situations
                    # it gets repainted and needs filtered
                    if BACKSPACE_CHAR in first_line:
                        pattern = search_pattern + r'.*$'
                        first_line = re.sub(pattern, repl='', string=first_line)
                        lines[0] = first_line
                        output = "\n".join(lines)
                except IndexError:
                    pass
                if re.search(search_pattern, output):
                    break
            else:
                time.sleep(delay_factor * .2)
            i += 1
        else:   # nobreak
            raise IOError("Search pattern never detected in send_command_expect: {0}".format(
                search_pattern))

        output = self._sanitize_output(output, strip_command=strip_command,
                                       command_string=command_string, strip_prompt=strip_prompt)
        return output

    def send_command_expect(self, *args, **kwargs):
        """Support previous name of send_command method."""
        return self.send_command(*args, **kwargs)

    @staticmethod
    def strip_backspaces(output):
        """Strip any backspace characters out of the output."""
        backspace_char = '\x08'
        return output.replace(backspace_char, '')

    @staticmethod
    def strip_command(command_string, output):
        """
        Strip command_string from output string

        Cisco IOS adds backspaces into output for long commands (i.e. for commands that line wrap)
        """
        backspace_char = '\x08'

        # Check for line wrap (remove backspaces)
        if backspace_char in output:
            output = output.replace(backspace_char, '')
            output_lines = output.split("\n")
            new_output = output_lines[1:]
            return "\n".join(new_output)
        else:
            command_length = len(command_string)
            return output[command_length:]

    @staticmethod
    def normalize_linefeeds(a_string):
        """Convert '\r\r\n','\r\n', '\n\r' to '\n."""
        newline = re.compile(r'(\r\r\r\n|\r\r\n|\r\n|\n\r)')
        return newline.sub('\n', a_string)

    @staticmethod
    def normalize_cmd(command):
        """Normalize CLI commands to have a single trailing newline."""
        command = command.rstrip("\n")
        command += '\n'
        return command

    def check_enable_mode(self, check_string=''):
        """Check if in enable mode. Return boolean."""
        debug = False
        self.write_channel('\n')
        output = self.read_until_prompt()
        if debug:
            print(output)
        return check_string in output

    def enable(self, cmd='', pattern='password', re_flags=re.IGNORECASE):
        """Enter enable mode."""
        output = ""
        if not self.check_enable_mode():
            self.write_channel(self.normalize_cmd(cmd))
            output += self.read_until_prompt_or_pattern(pattern=pattern, re_flags=re_flags)
            self.write_channel(self.normalize_cmd(self.secret))
            output += self.read_until_prompt()
            if not self.check_enable_mode():
                raise ValueError("Failed to enter enable mode.")
        return output

    def exit_enable_mode(self, exit_command=''):
        """Exit enable mode."""
        output = ""
        if self.check_enable_mode():
            self.write_channel(self.normalize_cmd(exit_command))
            output += self.read_until_prompt()
            if self.check_enable_mode():
                raise ValueError("Failed to exit enable mode.")
        return output

    def check_config_mode(self, check_string='', pattern=''):
        """Checks if the device is in configuration mode or not."""
        debug = False
        if debug:
            print("pattern: {}".format(pattern))
        self.write_channel('\n')
        output = self.read_until_pattern(pattern=pattern)
        if debug:
            print("check_config_mode: {}".format(repr(output)))
        return check_string in output

    def config_mode(self, config_command='', pattern=''):
        """Enter into config_mode."""
        output = ''
        if not self.check_config_mode():
            self.write_channel(self.normalize_cmd(config_command))
            output = self.read_until_pattern(pattern=pattern)
            if not self.check_config_mode():
                raise ValueError("Failed to enter configuration mode.")
        return output

    def exit_config_mode(self, exit_config='', pattern=''):
        """Exit from configuration mode."""
        debug = False
        output = ''
        if self.check_config_mode():
            self.write_channel(self.normalize_cmd(exit_config))
            output = self.read_until_pattern(pattern=pattern)
            if self.check_config_mode():
                raise ValueError("Failed to exit configuration mode")
        if debug:
            print("exit_config_mode: {}".format(output))
        return output

    def send_config_from_file(self, config_file=None, **kwargs):
        """
        Send configuration commands down the SSH channel from a file.

        The file is processed line-by-line and each command is sent down the
        SSH channel.

        **kwargs are passed to send_config_set method.
        """
        with io.open(config_file, encoding='utf-8') as cfg_file:
            return self.send_config_set(cfg_file, **kwargs)

    def send_config_set(self, config_commands=None, exit_config_mode=True, delay_factor=1,
                        max_loops=150, strip_prompt=False, strip_command=False):
        """
        Send configuration commands down the SSH channel.

        config_commands is an iterable containing all of the configuration commands.
        The commands will be executed one after the other.

        Automatically exits/enters configuration mode.
        """
        debug = False
        delay_factor = self.select_delay_factor(delay_factor)
        if config_commands is None:
            return ''
        if not hasattr(config_commands, '__iter__'):
            raise ValueError("Invalid argument passed into send_config_set")

        # Send config commands
        output = self.config_mode()
        for cmd in config_commands:
            self.write_channel(self.normalize_cmd(cmd))
            time.sleep(delay_factor * .5)

        # Gather output
        output += self._read_channel_timing(delay_factor=delay_factor, max_loops=max_loops)
        if exit_config_mode:
            output += self.exit_config_mode()
        output = self._sanitize_output(output)
        if debug:
            print(output)
        return output

    @staticmethod
    def strip_ansi_escape_codes(string_buffer):
        """
        Remove any ANSI (VT100) ESC codes from the output

        http://en.wikipedia.org/wiki/ANSI_escape_code

        Note: this does not capture ALL possible ANSI Escape Codes only the ones
        I have encountered

        Current codes that are filtered:
        ESC = '\x1b' or chr(27)
        ESC = is the escape character [^ in hex ('\x1b')
        ESC[24;27H   Position cursor
        ESC[?25h     Show the cursor
        ESC[E        Next line (HP does ESC-E)
        ESC[K        Erase line from cursor to the end of line
        ESC[2K       Erase entire line
        ESC[1;24r    Enable scrolling from start to row end

        HP ProCurve's, Cisco SG300, and F5 LTM's require this (possible others)
        """
        debug = False
        if debug:
            print("In strip_ansi_escape_codes")
            print("repr = %s" % repr(string_buffer))

        code_position_cursor = chr(27) + r'\[\d+;\d+H'
        code_show_cursor = chr(27) + r'\[\?25h'
        code_next_line = chr(27) + r'E'
        code_erase_line_end = chr(27) + r'\[K'
        code_erase_line = chr(27) + r'\[2K'
        code_erase_start_line = chr(27) + r'\[K'
        code_enable_scroll = chr(27) + r'\[\d+;\d+r'
        code_form_feed = chr(27) + r'\[1L'
        code_carriage_return = chr(27) + r'\[1M'

<<<<<<< HEAD
        code_set = [code_position_cursor, code_show_cursor, code_erase_line, code_enable_scroll,
                    code_erase_start_line, code_form_feed, code_carriage_return]
=======
        code_set = [code_position_cursor, code_show_cursor, code_erase_line, code_erase_line_end, code_enable_scroll]
>>>>>>> 22866b9c

        output = string_buffer
        for ansi_esc_code in code_set:
            output = re.sub(ansi_esc_code, '', output)

        # CODE_NEXT_LINE must substitute with '\n'
        output = re.sub(code_next_line, '\n', output)

        if debug:
            print("new_output = %s" % output)
            print("repr = %s" % repr(output))

        return output

    def cleanup(self):
        """Any needed cleanup before closing connection."""
        pass

    def disconnect(self):
        """Gracefully close the SSH connection."""
        self.cleanup()
        if self.protocol == 'ssh':
            self.remote_conn_pre.close()
        elif self.protocol == 'telnet':
            self.remote_conn.close()

    def commit(self):
        """Commit method for platforms that support this."""
        raise AttributeError("Network device does not support 'commit()' method")


class TelnetConnection(BaseConnection):
    pass<|MERGE_RESOLUTION|>--- conflicted
+++ resolved
@@ -928,12 +928,9 @@
         code_form_feed = chr(27) + r'\[1L'
         code_carriage_return = chr(27) + r'\[1M'
 
-<<<<<<< HEAD
         code_set = [code_position_cursor, code_show_cursor, code_erase_line, code_enable_scroll,
-                    code_erase_start_line, code_form_feed, code_carriage_return]
-=======
-        code_set = [code_position_cursor, code_show_cursor, code_erase_line, code_erase_line_end, code_enable_scroll]
->>>>>>> 22866b9c
+                    code_erase_start_line, code_form_feed, code_carriage_return,
+                    code_erase_line_end]
 
         output = string_buffer
         for ansi_esc_code in code_set:
