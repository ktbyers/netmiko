from __future__ import print_function
from __future__ import unicode_literals
import time
import re
from netmiko.cisco_base_connection import CiscoBaseConnection
from netmiko.ssh_exception import NetMikoAuthenticationException
from netmiko import log


class HuaweiBase(CiscoBaseConnection):
    def session_preparation(self):
        """Prepare the session after the connection has been established."""
        self._test_channel_read()
        self.set_base_prompt()
        self.disable_paging(command="screen-length 0 temporary")
        # Clear the read buffer
        time.sleep(0.3 * self.global_delay_factor)
        self.clear_buffer()

    def config_mode(self, config_command="system-view"):
        """Enter configuration mode."""
<<<<<<< HEAD
        return super(CiscoBaseConnection, self).config_mode(config_command=config_command)

    def exit_config_mode(self, exit_config="return", pattern=r">"):
        """Exit configuration mode."""
        return super(CiscoBaseConnection, self).exit_config_mode(
=======
        return super(HuaweiBase, self).config_mode(config_command=config_command)

    def exit_config_mode(self, exit_config="return", pattern=r">"):
        """Exit configuration mode."""
        return super(HuaweiBase, self).exit_config_mode(
>>>>>>> ea6aa400
            exit_config=exit_config, pattern=pattern
        )

    def check_config_mode(self, check_string="]"):
        """Checks whether in configuration mode. Returns a boolean."""
<<<<<<< HEAD
        return super(CiscoBaseConnection, self).check_config_mode(check_string=check_string)
=======
        return super(HuaweiBase, self).check_config_mode(check_string=check_string)
>>>>>>> ea6aa400

    def check_enable_mode(self, *args, **kwargs):
        """Huawei has no enable mode."""
        pass

    def enable(self, *args, **kwargs):
        """Huawei has no enable mode."""
        return ""

    def exit_enable_mode(self, *args, **kwargs):
        """Huawei has no enable mode."""
        return ""

    def set_base_prompt(
        self, pri_prompt_terminator=">", alt_prompt_terminator="]", delay_factor=1
    ):
        """
        Sets self.base_prompt

        Used as delimiter for stripping of trailing prompt in output.

        Should be set to something that is general and applies in multiple contexts. For Comware
        this will be the router prompt with < > or [ ] stripped off.

        This will be set on logging in, but not when entering system-view
        """
        log.debug("In set_base_prompt")
        delay_factor = self.select_delay_factor(delay_factor)
        self.clear_buffer()
        self.write_channel(self.RETURN)
        time.sleep(0.5 * delay_factor)

        prompt = self.read_channel()
        prompt = self.normalize_linefeeds(prompt)

        # If multiple lines in the output take the last line
        prompt = prompt.split(self.RESPONSE_RETURN)[-1]
        prompt = prompt.strip()

        # Check that ends with a valid terminator character
        if not prompt[-1] in (pri_prompt_terminator, alt_prompt_terminator):
            raise ValueError("Router prompt not found: {0}".format(prompt))

        # Strip off any leading HRP_. characters for USGv5 HA
        prompt = re.sub(r"^HRP_.", "", prompt, flags=re.M)

        # Strip off leading and trailing terminator
        prompt = prompt[1:-1]
        prompt = prompt.strip()
        self.base_prompt = prompt
        log.debug("prompt: {0}".format(self.base_prompt))

        return self.base_prompt

    def save_config(self, cmd="save", confirm=False, confirm_response=""):
        """ Save Config for HuaweiSSH"""
<<<<<<< HEAD
        return super(CiscoBaseConnection, self).save_config(cmd=cmd, confirm=confirm)
=======
        return super(HuaweiBase, self).save_config(cmd=cmd, confirm=confirm)
>>>>>>> ea6aa400


class HuaweiSSH(HuaweiBase):
    """Huawei SSH driver."""

    pass


class HuaweiTelnet(HuaweiBase):
    """Huawei Telnet driver."""

    def telnet_login(
        self,
        pri_prompt_terminator=r"]\s*$",
        alt_prompt_terminator=r">\s*$",
        username_pattern=r"(?:user:|username|login|user name)",
        pwd_pattern=r"assword",
        delay_factor=1,
        max_loops=20,
    ):
        """Telnet login for Huawei Devices"""

        delay_factor = self.select_delay_factor(delay_factor)
        password_change_prompt = re.escape("Change now? [Y/N]")
        combined_pattern = r"({}|{}|{})".format(
            pri_prompt_terminator, alt_prompt_terminator, password_change_prompt
        )

        output = ""
        return_msg = ""
        i = 1
        while i <= max_loops:
            try:
                # Search for username pattern / send username
                output = self.read_until_pattern(pattern=username_pattern)
                return_msg += output

                self.write_channel(self.username + self.TELNET_RETURN)

                # Search for password pattern, / send password
                output = self.read_until_pattern(pattern=pwd_pattern)
                return_msg += output

                self.write_channel(self.password + self.TELNET_RETURN)

                # Search for router prompt, OR password_change prompt
                output = self.read_until_pattern(pattern=combined_pattern)
                return_msg += output

                if re.search(password_change_prompt, output):
                    self.write_channel("N" + self.TELNET_RETURN)
                    output = self.read_until_pattern(pattern=combined_pattern)
                    return_msg += output

                return return_msg
            except EOFError:
                self.remote_conn.close()
                msg = "Login failed: {}".format(self.host)
                raise NetMikoAuthenticationException(msg)

        # Last try to see if we already logged in
        self.write_channel(self.TELNET_RETURN)
        time.sleep(0.5 * delay_factor)
        output = self.read_channel()
        return_msg += output
        if re.search(pri_prompt_terminator, output, flags=re.M) or re.search(
            alt_prompt_terminator, output, flags=re.M
        ):
            return return_msg

        self.remote_conn.close()
        msg = "Login failed: {}".format(self.host)
        raise NetMikoAuthenticationException(msg)


class HuaweiVrpv8SSH(HuaweiSSH):
    def commit(self, comment="", delay_factor=1):
        """
        Commit the candidate configuration.

        Commit the entered configuration. Raise an error and return the failure
        if the commit fails.

        default:
           command_string = commit
        comment:
           command_string = commit comment <comment>

        """
        delay_factor = self.select_delay_factor(delay_factor)
        error_marker = "Failed to generate committed config"
        command_string = "commit"

        if comment:
            command_string += ' comment "{}"'.format(comment)

        output = self.config_mode()
        output += self.send_command_expect(
            command_string,
            strip_prompt=False,
            strip_command=False,
            delay_factor=delay_factor,
            expect_string=r"]",
        )
        output += self.exit_config_mode()

        if error_marker in output:
            raise ValueError(
                "Commit failed with following errors:\n\n{}".format(output)
            )
        return output

    def save_config(self, cmd="", confirm=True, confirm_response=""):
        """Not Implemented"""
        raise NotImplementedError<|MERGE_RESOLUTION|>--- conflicted
+++ resolved
@@ -19,29 +19,17 @@
 
     def config_mode(self, config_command="system-view"):
         """Enter configuration mode."""
-<<<<<<< HEAD
-        return super(CiscoBaseConnection, self).config_mode(config_command=config_command)
-
-    def exit_config_mode(self, exit_config="return", pattern=r">"):
-        """Exit configuration mode."""
-        return super(CiscoBaseConnection, self).exit_config_mode(
-=======
         return super(HuaweiBase, self).config_mode(config_command=config_command)
 
     def exit_config_mode(self, exit_config="return", pattern=r">"):
         """Exit configuration mode."""
         return super(HuaweiBase, self).exit_config_mode(
->>>>>>> ea6aa400
             exit_config=exit_config, pattern=pattern
         )
 
     def check_config_mode(self, check_string="]"):
         """Checks whether in configuration mode. Returns a boolean."""
-<<<<<<< HEAD
-        return super(CiscoBaseConnection, self).check_config_mode(check_string=check_string)
-=======
         return super(HuaweiBase, self).check_config_mode(check_string=check_string)
->>>>>>> ea6aa400
 
     def check_enable_mode(self, *args, **kwargs):
         """Huawei has no enable mode."""
@@ -98,13 +86,7 @@
 
     def save_config(self, cmd="save", confirm=False, confirm_response=""):
         """ Save Config for HuaweiSSH"""
-<<<<<<< HEAD
-        return super(CiscoBaseConnection, self).save_config(cmd=cmd, confirm=confirm)
-=======
         return super(HuaweiBase, self).save_config(cmd=cmd, confirm=confirm)
->>>>>>> ea6aa400
-
-
 class HuaweiSSH(HuaweiBase):
     """Huawei SSH driver."""
 
