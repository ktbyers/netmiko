--- conflicted
+++ resolved
@@ -103,11 +103,7 @@
 )
 from netmiko.flexvnf import FlexvnfSSH
 from netmiko.fortinet import FortinetSSH
-<<<<<<< HEAD
-from netmiko.fs import FSOSSSH
 from netmiko.fsas import FsasSirSSH
-=======
->>>>>>> ced9a54f
 from netmiko.garderos import GarderosGrsSSH
 from netmiko.genexis import GenexisSOLT33Telnet
 from netmiko.hillstone import HillstoneStoneosSSH
@@ -274,11 +270,7 @@
     "fiberstore_networkos": FiberstoreNetworkOSSSH,
     "flexvnf": FlexvnfSSH,
     "fortinet": FortinetSSH,
-<<<<<<< HEAD
-    "fs_os": FSOSSSH,
     "fsas_sir": FsasSirSSH,
-=======
->>>>>>> ced9a54f
     "garderos_grs": GarderosGrsSSH,
     "generic": GenericSSH,
     "generic_termserver": TerminalServerSSH,
