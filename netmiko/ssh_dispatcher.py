--- conflicted
+++ resolved
@@ -25,12 +25,8 @@
     Audiocode66Telnet,
     AudiocodeShellTelnet,
 )
-<<<<<<< HEAD
 from netmiko.aviat import AviatWTMSSH
-=======
-
 from netmiko.bintec import BintecBossSSH, BintecBossTelnet
->>>>>>> 53a25780
 from netmiko.brocade import BrocadeFOSSSH
 from netmiko.broadcom import BroadcomIcosSSH
 from netmiko.calix import CalixB6SSH, CalixB6Telnet
@@ -183,11 +179,8 @@
     "audiocode_shell": AudiocodeShellSSH,
     "avaya_ers": ExtremeErsSSH,
     "avaya_vsp": ExtremeVspSSH,
-<<<<<<< HEAD
     "aviat_wtm": AviatWTMSSH,
-=======
     "bintec_boss": BintecBossSSH,
->>>>>>> 53a25780
     "broadcom_icos": BroadcomIcosSSH,
     "brocade_fos": BrocadeFOSSSH,
     "brocade_fastiron": RuckusFastironSSH,
