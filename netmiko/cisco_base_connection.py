"""CiscoBaseConnection is netmiko SSH class for Cisco and Cisco-like platforms."""
from __future__ import unicode_literals
from netmiko.base_connection import BaseConnection
from netmiko.ssh_exception import NetMikoAuthenticationException
import re
import time


class CiscoBaseConnection(BaseConnection):
    """Base Class for cisco-like behavior."""
    def check_enable_mode(self, check_string='#'):
        """Check if in enable mode. Return boolean."""
        return super(CiscoBaseConnection, self).check_enable_mode(check_string=check_string)

    def enable(self, cmd='enable', pattern='password', re_flags=re.IGNORECASE):
        """Enter enable mode."""
        return super(CiscoBaseConnection, self).enable(cmd=cmd, pattern=pattern, re_flags=re_flags)

    def exit_enable_mode(self, exit_command='disable'):
        """Exits enable (privileged exec) mode."""
        return super(CiscoBaseConnection, self).exit_enable_mode(exit_command=exit_command)

    def check_config_mode(self, check_string=')#', pattern=''):
        """
        Checks if the device is in configuration mode or not.

        Cisco IOS devices abbreviate the prompt at 20 chars in config mode
        """
        if not pattern:
            #pattern = self.base_prompt[:16]
            pattern = self.base_prompt[:14]
        return super(CiscoBaseConnection, self).check_config_mode(check_string=check_string,
                                                                  pattern=pattern)

    def config_mode(self, config_command='config term', pattern=''):
        """
        Enter into configuration mode on remote device.

        Cisco IOS devices abbreviate the prompt at 20 chars in config mode
        """
        if not pattern:
            #pattern = self.base_prompt[:16]
            #pattern = self.current_prompt[:16]
            pattern = self.base_prompt[:14]
            pattern = self.current_prompt[:14]
        return super(CiscoBaseConnection, self).config_mode(config_command=config_command,
                                                            pattern=pattern)

    def exit_config_mode(self, exit_config='end', pattern=''):
        """Exit from configuration mode."""
        if not pattern:
            #pattern = self.base_prompt[:16]
            #pattern = self.current_prompt[:16]
            pattern = self.base_prompt[:14]
            pattern = self.current_prompt[:14]
        return super(CiscoBaseConnection, self).exit_config_mode(exit_config=exit_config,
                                                                 pattern=pattern)

    def telnet_login(self, pri_prompt_terminator='#', alt_prompt_terminator='>',
<<<<<<< HEAD
                     username_pattern=r"(sername)|(ogin)", pwd_pattern=r"(assword)|(ecret)",
                     delay_factor=1, delay_factor2=30, max_loops=60):
=======
                     username_pattern=r"(sername)|(ogin)", pwd_pattern=r"assword",
                     delay_factor=1, max_loops=60):
>>>>>>> acc96ce0
        """Telnet login. Can be username/password or just password."""
        TELNET_RETURN = '\n'

        delay_factor = self.select_delay_factor(delay_factor)
        time.sleep(1 * delay_factor)

        delay_factor2 = self.select_delay_factor(delay_factor2)

        output = ''
        return_msg = ''
        i = 1

        is_spitfire = False

        #import pdb; pdb.set_trace()
        while i <= max_loops:
            try:
                output = self.read_channel(verbose=True)
                #This below if block is addeed because when the telnet console starts with UserName,
                #self.read_channel which internally calls telnetlib.read_ver_eager() returns empty string
                #So, assign it to self.find_prompt()
                if output == '':
                    output=self.find_prompt()
                return_msg += output

                #is at spitfire xr prompt
                if re.search('xr#', output):
                    return return_msg

                #At Rebooted BMC prompt
                # reboot_bmc_to_bmc_cmd = 'boot'
                rebooted_bmc_prompt_pattern = r"cisco-bmc#"
                if re.search(rebooted_bmc_prompt_pattern, output):
                    self.write_channel(TELNET_RETURN + "boot" + TELNET_RETURN)
                    time.sleep(2 * delay_factor2)
                    self.write_channel(TELNET_RETURN)
                    output = self.read_channel(verbose=True)
                    return_msg += output

                #At BMC prompt
                bmc_prompt_pattern = r"root@spitfire-arm:~#"
                if re.search(bmc_prompt_pattern, output):
                    self.write_channel(TELNET_RETURN + "\x17" + TELNET_RETURN)
                    time.sleep(1 * delay_factor)
                    output = self.read_channel(verbose=True)
                    return_msg += output


                # Search for linux host prompt pattern [xr:~] or x86 prompt pattern
                linux_prompt_pattern = r"\[xr:~]\$"
                test_str = "[xr:~]$"
                switch_to_xr_command = 'xr'
                x86_prompt_pattern = r"root@xr:~#"
                if re.search(linux_prompt_pattern, output) or re.search(x86_prompt_pattern, output):
                    self.write_channel(TELNET_RETURN + "xr" + TELNET_RETURN)
                    time.sleep(1 * delay_factor)
                    output = self.read_channel(verbose=True)
                    return_msg += output

                # If previously from xr prompt, if bash was executed to go to linux host prompt,
                # then inorder to go back to xr prompt, no need of xrlogin and password,
                # just do "exit" cmd
                xr_no_login_pattern = "Exec cannot be started from within an existing exec session"
                if re.search(xr_no_login_pattern, output):
                    self.write_channel(TELNET_RETURN + "exit" + TELNET_RETURN)
                    time.sleep(1 * delay_factor)
                    output = self.read_channel(verbose=True)
                    return_msg += output
                    if pri_prompt_terminator in output or alt_prompt_terminator in output:
                        return return_msg
                #import pdb; pdb.set_trace()

                # If previously from xr prompt, XR not started, must restart XR
                xr_not_started = r"(error while loading shared libraries)|(cannot open shared object)"
                if re.search(xr_not_started, output):
                    self.write_channel("initctl start ios-xr.routing.start" + TELNET_RETURN)
                    time.sleep(2 * delay_factor2)
                    self.write_channel(TELNET_RETURN)
                    output = self.read_channel(verbose=True)
                    return_msg += output


                my_password = self.password
                # Search for username pattern / send username OR
                # If the prompt shows "xr login:", the you can directly login to xr using xr username
                # and password or you can login to linux host, using linux host's username password
                if re.search(username_pattern, output):

                    bmc_login_pattern = "spitfire-arm login:"
                    if re.search(bmc_login_pattern, output):
                        my_password = '0penBmc'
                    else:
                        my_password = self.password

                    self.write_channel(self.username + TELNET_RETURN)
                    time.sleep(1 * delay_factor)
                    output = self.read_channel(verbose=True)
                    return_msg += output

                else:
                    xr_or_host_login_pattern = "xr login:"
                    if re.search(xr_or_host_login_pattern, output):
                        self.write_channel(self.username + TELNET_RETURN)
                        time.sleep(1 * delay_factor)
                        output = self.read_channel(verbose=True)
                        print ('output after passing username = ', output)
                        return_msg += output


                # Search for password pattern / send password
                if re.search(pwd_pattern, output):
                    self.write_channel(my_password + TELNET_RETURN)
                    time.sleep(.5 * delay_factor)
                    output = self.read_channel(verbose=True)
                    return_msg += output
                    if (pri_prompt_terminator in output or alt_prompt_terminator in output) and not re.search(x86_prompt_pattern, output):
                        return return_msg
                    if re.search(pwd_pattern, output):
                        self.write_channel(my_password + TELNET_RETURN)
                        time.sleep(.5 * delay_factor)
                        output = self.read_channel(verbose=True)
                        return_msg += output

                # Search for standby console pattern
                standby_pattern=r"RP Node is not ready or active for login"
                if re.search(standby_pattern,output):
                    ''' Session is standby state '''
                    return return_msg


                #Search for "VR0 con0/RP0/CPU0 is now available Press RETURN to get started" pattern
                #on Sunstone devices
                sunstone_pattern = r'Press RETURN to get started\.$'
                if re.search(sunstone_pattern,output):
                    print("*****Sunstone pattern detected")
                    self.write_channel(TELNET_RETURN)
                    output = self.read_channel(verbose=True)


                # Support direct telnet through terminal server
                if re.search(r"initial configuration dialog\? \[yes/no\]: ", output):
                    self.write_channel("no" + TELNET_RETURN)
                    time.sleep(.5 * delay_factor)
                    count = 0
                    while count < 15:
                        output = self.read_channel(verbose=True)
                        return_msg += output
                        if re.search(r"ress RETURN to get started", output):
                            output = ""
                            break
                        time.sleep(2 * delay_factor)
                        count += 1

                # Check for device with no password configured
                if re.search(r"assword required, but none set", output):
                    msg = "Telnet login failed - Password required, but none set: {0}".format(
                        self.host)
                    raise NetMikoAuthenticationException(msg)


                if re.search(rebooted_bmc_prompt_pattern, output) or re.search(bmc_prompt_pattern, output) or re.search(test_prompt_pattern, output):
                    is_spitfire = True

                # Check if proper data received
                if (pri_prompt_terminator in output or alt_prompt_terminator in output) and is_spitfire == False:
                    return return_msg

                self.write_channel(TELNET_RETURN)
                time.sleep(.5 * delay_factor)
                i += 1
            except EOFError:
                msg = "EOFError Telnet login failed: {0}".format(self.host)
                raise NetMikoAuthenticationException(msg)

        # Last try to see if we already logged in
        self.write_channel(TELNET_RETURN)
        time.sleep(.5 * delay_factor)
        output = self.read_channel(verbose=True)
        return_msg += output
        if pri_prompt_terminator in output or alt_prompt_terminator in output:
            return return_msg

        msg = "LAST_TRY Telnet login failed: {0}".format(self.host)
        raise NetMikoAuthenticationException(msg)

    def cleanup(self):
        """Gracefully exit the SSH session."""
        try:
            self.exit_config_mode()
        except Exception:
            # Always try to send 'exit' regardless of whether exit_config_mode works or not.
            pass
        self.write_channel("exit\n")

    def _autodetect_fs(self, cmd='dir', pattern=r'Directory of (.*)/'):
        """Autodetect the file system on the remote device. Used by SCP operations."""
        output = self.send_command_expect(cmd)
        match = re.search(pattern, output)
        if match:
            file_system = match.group(1)
            # Test file_system
            cmd = "dir {}".format(file_system)
            output = self.send_command_expect(cmd)
            if '% Invalid' not in output:
                return file_system

        raise ValueError("An error occurred in dynamically determining remote file "
                         "system: {} {}".format(cmd, output))


class CiscoSSHConnection(CiscoBaseConnection):
    pass<|MERGE_RESOLUTION|>--- conflicted
+++ resolved
@@ -57,13 +57,9 @@
                                                                  pattern=pattern)
 
     def telnet_login(self, pri_prompt_terminator='#', alt_prompt_terminator='>',
-<<<<<<< HEAD
                      username_pattern=r"(sername)|(ogin)", pwd_pattern=r"(assword)|(ecret)",
                      delay_factor=1, delay_factor2=30, max_loops=60):
-=======
-                     username_pattern=r"(sername)|(ogin)", pwd_pattern=r"assword",
-                     delay_factor=1, max_loops=60):
->>>>>>> acc96ce0
+
         """Telnet login. Can be username/password or just password."""
         TELNET_RETURN = '\n'
 
