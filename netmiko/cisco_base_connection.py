"""CiscoBaseConnection is netmiko SSH class for Cisco and Cisco-like platforms."""
from __future__ import unicode_literals
from netmiko.base_connection import BaseConnection
from netmiko.scp_handler import BaseFileTransfer
from netmiko.ssh_exception import NetMikoAuthenticationException
import re
import time


class CiscoBaseConnection(BaseConnection):
    """Base Class for cisco-like behavior."""
    def check_enable_mode(self, check_string='#'):
        """Check if in enable mode. Return boolean."""
        return super(CiscoBaseConnection, self).check_enable_mode(check_string=check_string)

    def enable(self, cmd='enable', pattern='ssword', re_flags=re.IGNORECASE):
        """Enter enable mode."""
        return super(CiscoBaseConnection, self).enable(cmd=cmd, pattern=pattern, re_flags=re_flags)

    def exit_enable_mode(self, exit_command='disable'):
        """Exits enable (privileged exec) mode."""
        return super(CiscoBaseConnection, self).exit_enable_mode(exit_command=exit_command)

    def check_config_mode(self, check_string=')#', pattern=''):
        """
        Checks if the device is in configuration mode or not.

        Cisco IOS devices abbreviate the prompt at 20 chars in config mode
        """
<<<<<<< HEAD
=======
        if not pattern:
            #pattern = self.base_prompt[:16]
            pattern = self.base_prompt[:14] 
>>>>>>> a7463086
        return super(CiscoBaseConnection, self).check_config_mode(check_string=check_string,
                                                                  pattern=pattern)

    def config_mode(self, config_command='config term', pattern=''):
        """
        Enter into configuration mode on remote device.

        Cisco IOS devices abbreviate the prompt at 20 chars in config mode
        """
        if not pattern:
            pattern = re.escape(self.base_prompt[:16])
        return super(CiscoBaseConnection, self).config_mode(config_command=config_command,
                                                            pattern=pattern)

    def exit_config_mode(self, exit_config='end', pattern=''):
        """Exit from configuration mode."""
        if not pattern:
            #pattern = self.base_prompt[:16]
            #pattern = self.current_prompt[:16]
            pattern = self.base_prompt[:14]
            pattern = self.current_prompt[:14]
        return super(CiscoBaseConnection, self).exit_config_mode(exit_config=exit_config,
                                                                 pattern=pattern)

<<<<<<< HEAD
    def serial_login(self, pri_prompt_terminator=r'#\s*$', alt_prompt_terminator=r'>\s*$',
                     username_pattern=r"(?:[Uu]ser:|sername|ogin)", pwd_pattern=r"assword",
                     delay_factor=1, max_loops=20):
        self.write_channel(self.TELNET_RETURN)
        output = self.read_channel()
        if (re.search(pri_prompt_terminator, output, flags=re.M)
                or re.search(alt_prompt_terminator, output, flags=re.M)):
            return output
        else:
            return self.telnet_login(pri_prompt_terminator, alt_prompt_terminator,
                                     username_pattern, pwd_pattern, delay_factor, max_loops)

    def telnet_login(self, pri_prompt_terminator=r'#\s*$', alt_prompt_terminator=r'>\s*$',
                     username_pattern=r"(?:[Uu]ser:|sername|ogin|User Name)",
                     pwd_pattern=r"assword",
                     delay_factor=1, max_loops=20):
        """Telnet login. Can be username/password or just password."""
=======
    def telnet_login(self, pri_prompt_terminator='#', alt_prompt_terminator='>',
                     username_pattern=r"(sername)|(ogin)", pwd_pattern=r"(assword)|(ecret)",
                     delay_factor=1, delay_factor2=30, max_loops=60):

        """Telnet login. Can be username/password or just password."""
        TELNET_RETURN = '\n'

>>>>>>> a7463086
        delay_factor = self.select_delay_factor(delay_factor)
        time.sleep(1 * delay_factor)

        delay_factor2 = self.select_delay_factor(delay_factor2)

        output = ''
        return_msg = ''
        i = 1

        is_spitfire = False

        #import pdb; pdb.set_trace()
        while i <= max_loops:
            try:
                output = self.read_channel(verbose=True)
                #This below if block is addeed because when the telnet console starts with UserName,
                #self.read_channel which internally calls telnetlib.read_ver_eager() returns empty string
                #So, assign it to self.find_prompt()
                if output == '':
                    output=self.find_prompt()
                return_msg += output

                #is at spitfire xr prompt
                if re.search('xr#', output):
                    return return_msg

                #At Rebooted BMC prompt
                # reboot_bmc_to_bmc_cmd = 'boot'
                rebooted_bmc_prompt_pattern = r"cisco-bmc#"
                if re.search(rebooted_bmc_prompt_pattern, output):
                    self.write_channel(TELNET_RETURN + "boot" + TELNET_RETURN)
                    time.sleep(2 * delay_factor2)
                    self.write_channel(TELNET_RETURN)
                    output = self.read_channel(verbose=True)
                    return_msg += output

                #At BMC prompt
                bmc_prompt_pattern = r"root@spitfire-arm:~#"
                if re.search(bmc_prompt_pattern, output):
                    self.write_channel(TELNET_RETURN + "\x17" + TELNET_RETURN)
                    time.sleep(1 * delay_factor)
                    output = self.read_channel(verbose=True)
                    return_msg += output


                # Search for linux host prompt pattern [xr:~] or x86 prompt pattern
                linux_prompt_pattern = r"\[xr:~]\$"
                switch_to_xr_command = 'xr'
                x86_prompt_pattern = r"root@xr:~#"
                if re.search(linux_prompt_pattern, output) or re.search(x86_prompt_pattern, output):
                    self.write_channel(TELNET_RETURN + "xr" + TELNET_RETURN)
                    time.sleep(1 * delay_factor)
                    output = self.read_channel(verbose=True)
                    return_msg += output

                # If previously from xr prompt, if bash was executed to go to linux host prompt,
                # then inorder to go back to xr prompt, no need of xrlogin and password,
                # just do "exit" cmd
                xr_no_login_pattern = "Exec cannot be started from within an existing exec session"
                if re.search(xr_no_login_pattern, output):
                    self.write_channel(TELNET_RETURN + "exit" + TELNET_RETURN)
                    time.sleep(1 * delay_factor)
                    output = self.read_channel(verbose=True)
                    return_msg += output
                    if pri_prompt_terminator in output or alt_prompt_terminator in output:
                        return return_msg
                #import pdb; pdb.set_trace()

                # If previously from xr prompt, XR not started, must restart XR
                xr_not_started = r"(error while loading shared libraries)|(cannot open shared object)"
                if re.search(xr_not_started, output):
                    self.write_channel("initctl start ios-xr.routing.start" + TELNET_RETURN)
                    time.sleep(2 * delay_factor2)
                    self.write_channel(TELNET_RETURN)
                    output = self.read_channel(verbose=True)
                    return_msg += output


                # Search for standby console pattern
                standby_pattern=r"RP Node is not ready or active for login"
                if re.search(standby_pattern,output):
                    ''' Session is standby state '''
                    return return_msg

                my_password = self.password
                # Search for username pattern / send username OR
                # If the prompt shows "xr login:", the you can directly login to xr using xr username
                # and password or you can login to linux host, using linux host's username password
                if re.search(username_pattern, output):
<<<<<<< HEAD
                    self.write_channel(self.username + self.TELNET_RETURN)
=======
                    time.sleep(1)
                    bmc_login_pattern = "spitfire-arm login:"
                    if re.search(bmc_login_pattern, output):
                        my_password = '0penBmc'
                    else:
                        my_password = self.password
                    self.write_channel(self.username + TELNET_RETURN)
>>>>>>> a7463086
                    time.sleep(1 * delay_factor)
                    output = self.read_channel(verbose=True)
                    return_msg += output

                else:
                    xr_or_host_login_pattern = "xr login:"
                    if re.search(xr_or_host_login_pattern, output):
                        self.write_channel(self.username + TELNET_RETURN)
                        time.sleep(1 * delay_factor)
                        output = self.read_channel(verbose=True)
                        print ('output after passing username = ', output)
                        return_msg += output

                # Search for password pattern / send password
                if re.search(pwd_pattern, output):
<<<<<<< HEAD
                    self.write_channel(self.password + self.TELNET_RETURN)
=======
                    self.write_channel(my_password + TELNET_RETURN)
>>>>>>> a7463086
                    time.sleep(.5 * delay_factor)
                    output = self.read_channel(verbose=True)
                    return_msg += output
<<<<<<< HEAD
                    if (re.search(pri_prompt_terminator, output, flags=re.M)
                            or re.search(alt_prompt_terminator, output, flags=re.M)):
=======
                    if (pri_prompt_terminator in output or alt_prompt_terminator in output) and not re.search(x86_prompt_pattern, output):
>>>>>>> a7463086
                        return return_msg
                    if re.search(pwd_pattern, output):
                        self.write_channel(my_password + TELNET_RETURN)
                        time.sleep(.5 * delay_factor)
                        output = self.read_channel(verbose=True)
                        return_msg += output



                #Search for "VR0 con0/RP0/CPU0 is now available Press RETURN to get started" pattern
                #on Sunstone devices
                sunstone_pattern = r'Press RETURN to get started\.$'
                if re.search(sunstone_pattern,output):
                    print("*****Sunstone pattern detected")
                    self.write_channel(TELNET_RETURN)
                    output = self.read_channel(verbose=True)


                # Support direct telnet through terminal server
                if re.search(r"initial configuration dialog\? \[yes/no\]: ", output):
                    self.write_channel("no" + self.TELNET_RETURN)
                    time.sleep(.5 * delay_factor)
                    count = 0
                    while count < 15:
                        output = self.read_channel(verbose=True)
                        return_msg += output
                        if re.search(r"ress RETURN to get started", output):
                            output = ""
                            break
                        time.sleep(2 * delay_factor)
                        count += 1

                # Check for device with no password configured
                if re.search(r"assword required, but none set", output):
                    msg = "Telnet login failed - Password required, but none set: {}".format(
                        self.host)
                    raise NetMikoAuthenticationException(msg)


                if re.search(rebooted_bmc_prompt_pattern, output) or re.search(bmc_prompt_pattern, output) or re.search(x86_prompt_pattern, output):
                    is_spitfire = True

                # Check if proper data received
<<<<<<< HEAD
                if (re.search(pri_prompt_terminator, output, flags=re.M)
                        or re.search(alt_prompt_terminator, output, flags=re.M)):
=======
                if (pri_prompt_terminator in output or alt_prompt_terminator in output) and is_spitfire == False:
>>>>>>> a7463086
                    return return_msg

                self.write_channel(self.TELNET_RETURN)
                time.sleep(.5 * delay_factor)
                i += 1
            except EOFError:
<<<<<<< HEAD
                msg = "Telnet login failed: {}".format(self.host)
=======
                msg = "EOFError Telnet login failed: {0}".format(self.host)
>>>>>>> a7463086
                raise NetMikoAuthenticationException(msg)

        # Last try to see if we already logged in
        self.write_channel(self.TELNET_RETURN)
        time.sleep(.5 * delay_factor)
        output = self.read_channel(verbose=True)
        return_msg += output
        if (re.search(pri_prompt_terminator, output, flags=re.M)
                or re.search(alt_prompt_terminator, output, flags=re.M)):
            return return_msg

<<<<<<< HEAD
        msg = "Telnet login failed: {}".format(self.host)
=======
        msg = "LAST_TRY Telnet login failed: {0}".format(self.host)
>>>>>>> a7463086
        raise NetMikoAuthenticationException(msg)

    def cleanup(self):
        """Gracefully exit the SSH session."""
        try:
            self.exit_config_mode()
        except Exception:
            # Always try to send 'exit' regardless of whether exit_config_mode works or not.
            pass
        self.write_channel("exit" + self.RETURN)

    def _autodetect_fs(self, cmd='dir', pattern=r'Directory of (.*)/'):
        """Autodetect the file system on the remote device. Used by SCP operations."""
        if not self.check_enable_mode():
            raise ValueError('Must be in enable mode to auto-detect the file-system.')
        output = self.send_command_expect(cmd)
        match = re.search(pattern, output)
        if match:
            file_system = match.group(1)
            # Test file_system
            cmd = "dir {}".format(file_system)
            output = self.send_command_expect(cmd)
            if '% Invalid' in output or '%Error:' in output:
                raise ValueError("An error occurred in dynamically determining remote file "
                                 "system: {} {}".format(cmd, output))
            else:
                return file_system

        raise ValueError("An error occurred in dynamically determining remote file "
                         "system: {} {}".format(cmd, output))

    def save_config(self, cmd='copy running-config startup-config', confirm=False,
                    confirm_response=''):
        """Saves Config."""
        self.enable()
        if confirm:
            output = self.send_command_timing(command_string=cmd)
            if confirm_response:
                output += self.send_command_timing(confirm_response)
            else:
                # Send enter by default
                output += self.send_command_timing(self.RETURN)
        else:
            # Some devices are slow so match on trailing-prompt if you can
            output = self.send_command(command_string=cmd)
        return output


class CiscoSSHConnection(CiscoBaseConnection):
    pass


class CiscoFileTransfer(BaseFileTransfer):
    pass<|MERGE_RESOLUTION|>--- conflicted
+++ resolved
@@ -27,12 +27,9 @@
 
         Cisco IOS devices abbreviate the prompt at 20 chars in config mode
         """
-<<<<<<< HEAD
-=======
         if not pattern:
             #pattern = self.base_prompt[:16]
             pattern = self.base_prompt[:14] 
->>>>>>> a7463086
         return super(CiscoBaseConnection, self).check_config_mode(check_string=check_string,
                                                                   pattern=pattern)
 
@@ -53,11 +50,10 @@
             #pattern = self.base_prompt[:16]
             #pattern = self.current_prompt[:16]
             pattern = self.base_prompt[:14]
-            pattern = self.current_prompt[:14]
+            #pattern = self.current_prompt[:14]
         return super(CiscoBaseConnection, self).exit_config_mode(exit_config=exit_config,
                                                                  pattern=pattern)
 
-<<<<<<< HEAD
     def serial_login(self, pri_prompt_terminator=r'#\s*$', alt_prompt_terminator=r'>\s*$',
                      username_pattern=r"(?:[Uu]ser:|sername|ogin)", pwd_pattern=r"assword",
                      delay_factor=1, max_loops=20):
@@ -75,19 +71,8 @@
                      pwd_pattern=r"assword",
                      delay_factor=1, max_loops=20):
         """Telnet login. Can be username/password or just password."""
-=======
-    def telnet_login(self, pri_prompt_terminator='#', alt_prompt_terminator='>',
-                     username_pattern=r"(sername)|(ogin)", pwd_pattern=r"(assword)|(ecret)",
-                     delay_factor=1, delay_factor2=30, max_loops=60):
-
-        """Telnet login. Can be username/password or just password."""
-        TELNET_RETURN = '\n'
-
->>>>>>> a7463086
         delay_factor = self.select_delay_factor(delay_factor)
         time.sleep(1 * delay_factor)
-
-        delay_factor2 = self.select_delay_factor(delay_factor2)
 
         output = ''
         return_msg = ''
@@ -115,7 +100,7 @@
                 rebooted_bmc_prompt_pattern = r"cisco-bmc#"
                 if re.search(rebooted_bmc_prompt_pattern, output):
                     self.write_channel(TELNET_RETURN + "boot" + TELNET_RETURN)
-                    time.sleep(2 * delay_factor2)
+                    time.sleep(60 * delay_factor)
                     self.write_channel(TELNET_RETURN)
                     output = self.read_channel(verbose=True)
                     return_msg += output
@@ -156,7 +141,7 @@
                 xr_not_started = r"(error while loading shared libraries)|(cannot open shared object)"
                 if re.search(xr_not_started, output):
                     self.write_channel("initctl start ios-xr.routing.start" + TELNET_RETURN)
-                    time.sleep(2 * delay_factor2)
+                    time.sleep(60 * delay_factor)
                     self.write_channel(TELNET_RETURN)
                     output = self.read_channel(verbose=True)
                     return_msg += output
@@ -173,9 +158,6 @@
                 # If the prompt shows "xr login:", the you can directly login to xr using xr username
                 # and password or you can login to linux host, using linux host's username password
                 if re.search(username_pattern, output):
-<<<<<<< HEAD
-                    self.write_channel(self.username + self.TELNET_RETURN)
-=======
                     time.sleep(1)
                     bmc_login_pattern = "spitfire-arm login:"
                     if re.search(bmc_login_pattern, output):
@@ -183,7 +165,6 @@
                     else:
                         my_password = self.password
                     self.write_channel(self.username + TELNET_RETURN)
->>>>>>> a7463086
                     time.sleep(1 * delay_factor)
                     output = self.read_channel(verbose=True)
                     return_msg += output
@@ -199,20 +180,11 @@
 
                 # Search for password pattern / send password
                 if re.search(pwd_pattern, output):
-<<<<<<< HEAD
-                    self.write_channel(self.password + self.TELNET_RETURN)
-=======
                     self.write_channel(my_password + TELNET_RETURN)
->>>>>>> a7463086
                     time.sleep(.5 * delay_factor)
                     output = self.read_channel(verbose=True)
                     return_msg += output
-<<<<<<< HEAD
-                    if (re.search(pri_prompt_terminator, output, flags=re.M)
-                            or re.search(alt_prompt_terminator, output, flags=re.M)):
-=======
                     if (pri_prompt_terminator in output or alt_prompt_terminator in output) and not re.search(x86_prompt_pattern, output):
->>>>>>> a7463086
                         return return_msg
                     if re.search(pwd_pattern, output):
                         self.write_channel(my_password + TELNET_RETURN)
@@ -256,23 +228,14 @@
                     is_spitfire = True
 
                 # Check if proper data received
-<<<<<<< HEAD
-                if (re.search(pri_prompt_terminator, output, flags=re.M)
-                        or re.search(alt_prompt_terminator, output, flags=re.M)):
-=======
                 if (pri_prompt_terminator in output or alt_prompt_terminator in output) and is_spitfire == False:
->>>>>>> a7463086
                     return return_msg
 
                 self.write_channel(self.TELNET_RETURN)
                 time.sleep(.5 * delay_factor)
                 i += 1
             except EOFError:
-<<<<<<< HEAD
-                msg = "Telnet login failed: {}".format(self.host)
-=======
                 msg = "EOFError Telnet login failed: {0}".format(self.host)
->>>>>>> a7463086
                 raise NetMikoAuthenticationException(msg)
 
         # Last try to see if we already logged in
@@ -284,11 +247,7 @@
                 or re.search(alt_prompt_terminator, output, flags=re.M)):
             return return_msg
 
-<<<<<<< HEAD
-        msg = "Telnet login failed: {}".format(self.host)
-=======
         msg = "LAST_TRY Telnet login failed: {0}".format(self.host)
->>>>>>> a7463086
         raise NetMikoAuthenticationException(msg)
 
     def cleanup(self):
