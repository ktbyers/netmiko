--- conflicted
+++ resolved
@@ -8,7 +8,7 @@
 
 
 class FortinetSSH(NoConfig, NoEnable, CiscoSSHConnection):
-    prompt_pattern = r"[#$]"
+    prompt_pattern = r"[>#$]"
 
     def _modify_connection_params(self) -> None:
         """Modify connection parameters prior to SSH connection."""
@@ -26,20 +26,11 @@
     def session_preparation(self) -> None:
         """Prepare the session after the connection has been established."""
 
-<<<<<<< HEAD
-        data = self._test_channel_read(pattern="to accept|[>#$]")
-=======
         data = self._test_channel_read(pattern=f"to accept|{self.prompt_pattern}")
->>>>>>> 47820f7a
         # If "set post-login-banner enable" is set it will require you to press 'a'
         # to accept the banner before you login. This will accept if it occurs
         if "to accept" in data:
             self.write_channel("a\r")
-<<<<<<< HEAD
-            self._test_channel_read(pattern=r"[>#$]")
-
-        self.set_base_prompt(pattern=r"[>#$]")
-=======
             self._test_channel_read(pattern=self.prompt_pattern)
 
         self.set_base_prompt()
@@ -48,7 +39,6 @@
         # Retain how the 'output mode' was original configured.
         self._original_output_mode = self._get_output_mode()
         self._output_mode = self._original_output_mode
->>>>>>> 47820f7a
         self.disable_paging()
 
     def set_base_prompt(
