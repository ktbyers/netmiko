--- conflicted
+++ resolved
@@ -22,13 +22,10 @@
 
 # Virtual Environment files
 .venv/
-<<<<<<< HEAD
 bin/
 lib/
 pyvenv.cfg
-=======
 .devcontainer
->>>>>>> 063bdd41
 
 # Sphinx documentation
 docs/build/doctrees/
