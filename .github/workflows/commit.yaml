--- conflicted
+++ resolved
@@ -36,12 +36,7 @@
       - name: Run mypy
         run: |
           mypy ./netmiko/*.py
-<<<<<<< HEAD
-          mypy ./netmiko/[a-ht]*
-          mypy ./netmiko/mikrotik/
-=======
-          mypy ./netmiko/[a-s]*
->>>>>>> 093e059e
+          mypy ./netmiko/[a-t]*
 
       - name: Run Tests
         run: |
